// Copyright (C) 2016 The Android Open Source Project
//
// Licensed under the Apache License, Version 2.0 (the "License");
// you may not use this file except in compliance with the License.
// You may obtain a copy of the License at
//
//      http://www.apache.org/licenses/LICENSE-2.0
//
// Unless required by applicable law or agreed to in writing, software
// distributed under the License is distributed on an "AS IS" BASIS,
// WITHOUT WARRANTIES OR CONDITIONS OF ANY KIND, either express or implied.
// See the License for the specific language governing permissions and
// limitations under the License.
buildscript {
    repositories {
        jcenter()
        google()
    }
    dependencies {
<<<<<<< HEAD
        classpath 'com.android.tools.build:gradle:3.0.0-alpha6'
        classpath 'com.novoda:bintray-release:0.4.0'
=======
        classpath 'com.android.tools.build:gradle:3.0.1'
        classpath 'com.novoda:bintray-release:0.5.0'
>>>>>>> 117608ed
    }
    // Workaround for the following test coverage issue. Remove when fixed:
    // https://code.google.com/p/android/issues/detail?id=226070
    configurations.all {
        resolutionStrategy {
            force 'org.jacoco:org.jacoco.report:0.7.4.201502262128'
            force 'org.jacoco:org.jacoco.core:0.7.4.201502262128'
        }
    }
}
allprojects {
    repositories {
        jcenter()
        google()
    }
    project.ext {
        // exoplayerPublishEnabled = true
    }
    if (it.hasProperty('externalBuildDir')) {
        if (!new File(externalBuildDir).isAbsolute()) {
            externalBuildDir = new File(rootDir, externalBuildDir)
        }
        buildDir = "${externalBuildDir}/${project.name}"
    }
}

apply from: 'javadoc_combined.gradle'<|MERGE_RESOLUTION|>--- conflicted
+++ resolved
@@ -17,13 +17,8 @@
         google()
     }
     dependencies {
-<<<<<<< HEAD
-        classpath 'com.android.tools.build:gradle:3.0.0-alpha6'
-        classpath 'com.novoda:bintray-release:0.4.0'
-=======
         classpath 'com.android.tools.build:gradle:3.0.1'
         classpath 'com.novoda:bintray-release:0.5.0'
->>>>>>> 117608ed
     }
     // Workaround for the following test coverage issue. Remove when fixed:
     // https://code.google.com/p/android/issues/detail?id=226070
