// Copyright (C) 2016 The Android Open Source Project
//
// Licensed under the Apache License, Version 2.0 (the "License");
// you may not use this file except in compliance with the License.
// You may obtain a copy of the License at
//
//      http://www.apache.org/licenses/LICENSE-2.0
//
// Unless required by applicable law or agreed to in writing, software
// distributed under the License is distributed on an "AS IS" BASIS,
// WITHOUT WARRANTIES OR CONDITIONS OF ANY KIND, either express or implied.
// See the License for the specific language governing permissions and
// limitations under the License.
buildscript {
    repositories {
        jcenter()
        google()
    }
    dependencies {
        classpath 'com.android.tools.build:gradle:3.1.0'
<<<<<<< HEAD
        classpath 'com.novoda:bintray-release:0.5.0'
=======
        classpath 'com.novoda:bintray-release:0.8.1'
>>>>>>> aefd948e
    }
    // Workaround for the following test coverage issue. Remove when fixed:
    // https://code.google.com/p/android/issues/detail?id=226070
    configurations.all {
        resolutionStrategy {
            force 'org.jacoco:org.jacoco.report:0.7.4.201502262128'
            force 'org.jacoco:org.jacoco.core:0.7.4.201502262128'
        }
    }
}
allprojects {
    repositories {
        jcenter()
        google()
    }
    project.ext {
//        exoplayerPublishEnabled = true
        exoplayerPublishEnabled = false
    }
    if (it.hasProperty('externalBuildDir')) {
        if (!new File(externalBuildDir).isAbsolute()) {
            externalBuildDir = new File(rootDir, externalBuildDir)
        }
        buildDir = "${externalBuildDir}/${project.name}"
    }
}

apply from: 'javadoc_combined.gradle'<|MERGE_RESOLUTION|>--- conflicted
+++ resolved
@@ -18,11 +18,7 @@
     }
     dependencies {
         classpath 'com.android.tools.build:gradle:3.1.0'
-<<<<<<< HEAD
-        classpath 'com.novoda:bintray-release:0.5.0'
-=======
         classpath 'com.novoda:bintray-release:0.8.1'
->>>>>>> aefd948e
     }
     // Workaround for the following test coverage issue. Remove when fixed:
     // https://code.google.com/p/android/issues/detail?id=226070
