--- conflicted
+++ resolved
@@ -19,13 +19,8 @@
         }
     }
     dependencies {
-<<<<<<< HEAD
-        classpath 'com.android.tools.build:gradle:3.0.0-alpha6'
-        classpath 'com.novoda:bintray-release:0.4.0'
-=======
         classpath 'com.android.tools.build:gradle:3.0.0-beta4'
         classpath 'com.novoda:bintray-release:0.5.0'
->>>>>>> 340d0be4
     }
     // Workaround for the following test coverage issue. Remove when fixed:
     // https://code.google.com/p/android/issues/detail?id=226070
