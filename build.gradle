// Copyright (C) 2016 The Android Open Source Project
//
// Licensed under the Apache License, Version 2.0 (the "License");
// you may not use this file except in compliance with the License.
// You may obtain a copy of the License at
//
//      http://www.apache.org/licenses/LICENSE-2.0
//
// Unless required by applicable law or agreed to in writing, software
// distributed under the License is distributed on an "AS IS" BASIS,
// WITHOUT WARRANTIES OR CONDITIONS OF ANY KIND, either express or implied.
// See the License for the specific language governing permissions and
// limitations under the License.
buildscript {
    repositories {
        jcenter()
        google()
    }
    dependencies {
<<<<<<< HEAD
        classpath 'com.android.tools.build:gradle:3.0.0-beta5'
=======
        classpath 'com.android.tools.build:gradle:3.0.0'
>>>>>>> 321bc9c2
        classpath 'com.novoda:bintray-release:0.5.0'
    }
    // Workaround for the following test coverage issue. Remove when fixed:
    // https://code.google.com/p/android/issues/detail?id=226070
    configurations.all {
        resolutionStrategy {
            force 'org.jacoco:org.jacoco.report:0.7.4.201502262128'
            force 'org.jacoco:org.jacoco.core:0.7.4.201502262128'
        }
    }
}
allprojects {
    repositories {
        jcenter()
        google()
    }
    project.ext {
//        exoplayerPublishEnabled = true
        exoplayerPublishEnabled = false
    }
    if (it.hasProperty('externalBuildDir')) {
        if (!new File(externalBuildDir).isAbsolute()) {
            externalBuildDir = new File(rootDir, externalBuildDir)
        }
        buildDir = "${externalBuildDir}/${project.name}"
    }
}

apply from: 'javadoc_combined.gradle'<|MERGE_RESOLUTION|>--- conflicted
+++ resolved
@@ -17,11 +17,7 @@
         google()
     }
     dependencies {
-<<<<<<< HEAD
-        classpath 'com.android.tools.build:gradle:3.0.0-beta5'
-=======
         classpath 'com.android.tools.build:gradle:3.0.0'
->>>>>>> 321bc9c2
         classpath 'com.novoda:bintray-release:0.5.0'
     }
     // Workaround for the following test coverage issue. Remove when fixed:
