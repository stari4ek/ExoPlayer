/*
 * Copyright (C) 2016 The Android Open Source Project
 *
 * Licensed under the Apache License, Version 2.0 (the "License");
 * you may not use this file except in compliance with the License.
 * You may obtain a copy of the License at
 *
 *      http://www.apache.org/licenses/LICENSE-2.0
 *
 * Unless required by applicable law or agreed to in writing, software
 * distributed under the License is distributed on an "AS IS" BASIS,
 * WITHOUT WARRANTIES OR CONDITIONS OF ANY KIND, either express or implied.
 * See the License for the specific language governing permissions and
 * limitations under the License.
 */
package com.google.android.exoplayer2.demo;

import android.app.Application;
import com.google.android.exoplayer2.DefaultRenderersFactory;
import com.google.android.exoplayer2.RenderersFactory;
<<<<<<< HEAD
import com.google.android.exoplayer2.database.ExoDatabaseProvider;
import com.google.android.exoplayer2.offline.ActionFile;
=======
import com.google.android.exoplayer2.database.DatabaseProvider;
import com.google.android.exoplayer2.database.ExoDatabaseProvider;
import com.google.android.exoplayer2.offline.ActionFileUpgradeUtil;
>>>>>>> c4808182
import com.google.android.exoplayer2.offline.DefaultDownloadIndex;
import com.google.android.exoplayer2.offline.DefaultDownloaderFactory;
import com.google.android.exoplayer2.offline.DownloadIndexUtil;
import com.google.android.exoplayer2.offline.DownloadManager;
import com.google.android.exoplayer2.offline.DownloaderConstructorHelper;
import com.google.android.exoplayer2.upstream.DataSource;
import com.google.android.exoplayer2.upstream.DefaultDataSourceFactory;
import com.google.android.exoplayer2.upstream.DefaultHttpDataSourceFactory;
import com.google.android.exoplayer2.upstream.FileDataSourceFactory;
import com.google.android.exoplayer2.upstream.HttpDataSource;
import com.google.android.exoplayer2.upstream.cache.Cache;
import com.google.android.exoplayer2.upstream.cache.CacheDataSource;
import com.google.android.exoplayer2.upstream.cache.CacheDataSourceFactory;
import com.google.android.exoplayer2.upstream.cache.NoOpCacheEvictor;
import com.google.android.exoplayer2.upstream.cache.SimpleCache;
import com.google.android.exoplayer2.util.Log;
import com.google.android.exoplayer2.util.Util;
import java.io.File;
import java.io.IOException;

/**
 * Placeholder application to facilitate overriding Application methods for debugging and testing.
 */
public class DemoApplication extends Application {

  private static final String TAG = "DemoApplication";
  private static final String DOWNLOAD_ACTION_FILE = "actions";
  private static final String DOWNLOAD_TRACKER_ACTION_FILE = "tracked_actions";
  private static final String DOWNLOAD_CONTENT_DIRECTORY = "downloads";

  protected String userAgent;

  private DatabaseProvider databaseProvider;
  private File downloadDirectory;
  private Cache downloadCache;
  private DownloadManager downloadManager;
  private DownloadTracker downloadTracker;

  @Override
  public void onCreate() {
    super.onCreate();
    userAgent = Util.getUserAgent(this, "ExoPlayerDemo");
  }

  /** Returns a {@link DataSource.Factory}. */
  public DataSource.Factory buildDataSourceFactory() {
    DefaultDataSourceFactory upstreamFactory =
        new DefaultDataSourceFactory(this, buildHttpDataSourceFactory());
    return buildReadOnlyCacheDataSource(upstreamFactory, getDownloadCache());
  }

  /** Returns a {@link HttpDataSource.Factory}. */
  public HttpDataSource.Factory buildHttpDataSourceFactory() {
    return new DefaultHttpDataSourceFactory(userAgent);
  }

  /** Returns whether extension renderers should be used. */
  public boolean useExtensionRenderers() {
    return "withExtensions".equals(BuildConfig.FLAVOR);
  }

  public RenderersFactory buildRenderersFactory(boolean preferExtensionRenderer) {
    @DefaultRenderersFactory.ExtensionRendererMode
    int extensionRendererMode =
        useExtensionRenderers()
            ? (preferExtensionRenderer
                ? DefaultRenderersFactory.EXTENSION_RENDERER_MODE_PREFER
                : DefaultRenderersFactory.EXTENSION_RENDERER_MODE_ON)
            : DefaultRenderersFactory.EXTENSION_RENDERER_MODE_OFF;
    return new DefaultRenderersFactory(/* context= */ this)
        .setExtensionRendererMode(extensionRendererMode);
  }

  public DownloadManager getDownloadManager() {
    initDownloadManager();
    return downloadManager;
  }

  public DownloadTracker getDownloadTracker() {
    initDownloadManager();
    return downloadTracker;
  }

  protected synchronized Cache getDownloadCache() {
    if (downloadCache == null) {
      File downloadContentDirectory = new File(getDownloadDirectory(), DOWNLOAD_CONTENT_DIRECTORY);
      downloadCache =
          new SimpleCache(downloadContentDirectory, new NoOpCacheEvictor(), getDatabaseProvider());
    }
    return downloadCache;
  }

  private synchronized void initDownloadManager() {
    if (downloadManager == null) {
<<<<<<< HEAD
      DefaultDownloadIndex downloadIndex = new DefaultDownloadIndex(new ExoDatabaseProvider(this));
      File actionFile = new File(getDownloadDirectory(), DOWNLOAD_TRACKER_ACTION_FILE);
      if (actionFile.exists()) {
        try {
          DownloadIndexUtil.upgradeActionFile(new ActionFile(actionFile), downloadIndex, null);
        } catch (IOException e) {
          Log.e(TAG, "Upgrading action file failed", e);
        }
        actionFile.delete();
      }
=======
      DefaultDownloadIndex downloadIndex = new DefaultDownloadIndex(getDatabaseProvider());
      upgradeActionFile(
          DOWNLOAD_ACTION_FILE, downloadIndex, /* addNewDownloadsAsCompleted= */ false);
      upgradeActionFile(
          DOWNLOAD_TRACKER_ACTION_FILE, downloadIndex, /* addNewDownloadsAsCompleted= */ true);
>>>>>>> c4808182
      DownloaderConstructorHelper downloaderConstructorHelper =
          new DownloaderConstructorHelper(getDownloadCache(), buildHttpDataSourceFactory());
      downloadManager =
          new DownloadManager(
              this, downloadIndex, new DefaultDownloaderFactory(downloaderConstructorHelper));
      downloadTracker =
<<<<<<< HEAD
          new DownloadTracker(/* context= */ this, buildDataSourceFactory(), downloadIndex);
      downloadManager.addListener(downloadTracker);
=======
          new DownloadTracker(/* context= */ this, buildDataSourceFactory(), downloadManager);
>>>>>>> c4808182
    }
  }

  private void upgradeActionFile(
      String fileName, DefaultDownloadIndex downloadIndex, boolean addNewDownloadsAsCompleted) {
    try {
      ActionFileUpgradeUtil.upgradeAndDelete(
          new File(getDownloadDirectory(), fileName),
          /* downloadIdProvider= */ null,
          downloadIndex,
          /* deleteOnFailure= */ true,
          addNewDownloadsAsCompleted);
    } catch (IOException e) {
      Log.e(TAG, "Failed to upgrade action file: " + fileName, e);
    }
  }

  private DatabaseProvider getDatabaseProvider() {
    if (databaseProvider == null) {
      databaseProvider = new ExoDatabaseProvider(this);
    }
    return databaseProvider;
  }

  private File getDownloadDirectory() {
    if (downloadDirectory == null) {
      downloadDirectory = getExternalFilesDir(null);
      if (downloadDirectory == null) {
        downloadDirectory = getFilesDir();
      }
    }
    return downloadDirectory;
  }

  protected static CacheDataSourceFactory buildReadOnlyCacheDataSource(
      DataSource.Factory upstreamFactory, Cache cache) {
    return new CacheDataSourceFactory(
        cache,
        upstreamFactory,
        new FileDataSourceFactory(),
        /* cacheWriteDataSinkFactory= */ null,
        CacheDataSource.FLAG_IGNORE_CACHE_ON_ERROR,
        /* eventListener= */ null);
  }
}<|MERGE_RESOLUTION|>--- conflicted
+++ resolved
@@ -18,17 +18,11 @@
 import android.app.Application;
 import com.google.android.exoplayer2.DefaultRenderersFactory;
 import com.google.android.exoplayer2.RenderersFactory;
-<<<<<<< HEAD
-import com.google.android.exoplayer2.database.ExoDatabaseProvider;
-import com.google.android.exoplayer2.offline.ActionFile;
-=======
 import com.google.android.exoplayer2.database.DatabaseProvider;
 import com.google.android.exoplayer2.database.ExoDatabaseProvider;
 import com.google.android.exoplayer2.offline.ActionFileUpgradeUtil;
->>>>>>> c4808182
 import com.google.android.exoplayer2.offline.DefaultDownloadIndex;
 import com.google.android.exoplayer2.offline.DefaultDownloaderFactory;
-import com.google.android.exoplayer2.offline.DownloadIndexUtil;
 import com.google.android.exoplayer2.offline.DownloadManager;
 import com.google.android.exoplayer2.offline.DownloaderConstructorHelper;
 import com.google.android.exoplayer2.upstream.DataSource;
@@ -120,36 +114,18 @@
 
   private synchronized void initDownloadManager() {
     if (downloadManager == null) {
-<<<<<<< HEAD
-      DefaultDownloadIndex downloadIndex = new DefaultDownloadIndex(new ExoDatabaseProvider(this));
-      File actionFile = new File(getDownloadDirectory(), DOWNLOAD_TRACKER_ACTION_FILE);
-      if (actionFile.exists()) {
-        try {
-          DownloadIndexUtil.upgradeActionFile(new ActionFile(actionFile), downloadIndex, null);
-        } catch (IOException e) {
-          Log.e(TAG, "Upgrading action file failed", e);
-        }
-        actionFile.delete();
-      }
-=======
       DefaultDownloadIndex downloadIndex = new DefaultDownloadIndex(getDatabaseProvider());
       upgradeActionFile(
           DOWNLOAD_ACTION_FILE, downloadIndex, /* addNewDownloadsAsCompleted= */ false);
       upgradeActionFile(
           DOWNLOAD_TRACKER_ACTION_FILE, downloadIndex, /* addNewDownloadsAsCompleted= */ true);
->>>>>>> c4808182
       DownloaderConstructorHelper downloaderConstructorHelper =
           new DownloaderConstructorHelper(getDownloadCache(), buildHttpDataSourceFactory());
       downloadManager =
           new DownloadManager(
               this, downloadIndex, new DefaultDownloaderFactory(downloaderConstructorHelper));
       downloadTracker =
-<<<<<<< HEAD
-          new DownloadTracker(/* context= */ this, buildDataSourceFactory(), downloadIndex);
-      downloadManager.addListener(downloadTracker);
-=======
           new DownloadTracker(/* context= */ this, buildDataSourceFactory(), downloadManager);
->>>>>>> c4808182
     }
   }
 
