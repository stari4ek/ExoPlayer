/*
 * Copyright (C) 2017 The Android Open Source Project
 *
 * Licensed under the Apache License, Version 2.0 (the "License");
 * you may not use this file except in compliance with the License.
 * You may obtain a copy of the License at
 *
 *      http://www.apache.org/licenses/LICENSE-2.0
 *
 * Unless required by applicable law or agreed to in writing, software
 * distributed under the License is distributed on an "AS IS" BASIS,
 * WITHOUT WARRANTIES OR CONDITIONS OF ANY KIND, either express or implied.
 * See the License for the specific language governing permissions and
 * limitations under the License.
 */
package com.google.android.exoplayer2.demo;

import android.app.Notification;
import com.google.android.exoplayer2.offline.Download;
import com.google.android.exoplayer2.offline.DownloadManager;
import com.google.android.exoplayer2.offline.DownloadService;
import com.google.android.exoplayer2.scheduler.PlatformScheduler;
import com.google.android.exoplayer2.ui.DownloadNotificationHelper;
import com.google.android.exoplayer2.util.NotificationUtil;
import com.google.android.exoplayer2.util.Util;
import java.util.List;

/** A service for downloading media. */
public class DemoDownloadService extends DownloadService {

  private static final String CHANNEL_ID = "download_channel";
  private static final int JOB_ID = 1;
  private static final int FOREGROUND_NOTIFICATION_ID = 1;

  private static int nextNotificationId = FOREGROUND_NOTIFICATION_ID + 1;

  private DownloadNotificationHelper notificationHelper;

  public DemoDownloadService() {
    super(
        FOREGROUND_NOTIFICATION_ID,
        DEFAULT_FOREGROUND_NOTIFICATION_UPDATE_INTERVAL,
        CHANNEL_ID,
        R.string.exo_download_notification_channel_name);
    nextNotificationId = FOREGROUND_NOTIFICATION_ID + 1;
  }

  @Override
  public void onCreate() {
    super.onCreate();
    notificationHelper = new DownloadNotificationHelper(this, CHANNEL_ID);
  }

  @Override
  protected DownloadManager getDownloadManager() {
    return ((DemoApplication) getApplication()).getDownloadManager();
  }

  @Override
  protected PlatformScheduler getScheduler() {
    return Util.SDK_INT >= 21 ? new PlatformScheduler(this, JOB_ID) : null;
  }

  @Override
<<<<<<< HEAD
  protected Notification getForegroundNotification(DownloadState[] downloadStates) {
    return notificationHelper.buildProgressNotification(
        R.drawable.ic_download, /* contentIntent= */ null, /* message= */ null, downloadStates);
=======
  protected Notification getForegroundNotification(List<Download> downloads) {
    return notificationHelper.buildProgressNotification(
        R.drawable.ic_download, /* contentIntent= */ null, /* message= */ null, downloads);
>>>>>>> c4808182
  }

  @Override
  protected void onDownloadChanged(Download download) {
    Notification notification;
    if (download.state == Download.STATE_COMPLETED) {
      notification =
          notificationHelper.buildDownloadCompletedNotification(
              R.drawable.ic_download_done,
              /* contentIntent= */ null,
              Util.fromUtf8Bytes(download.request.data));
    } else if (download.state == Download.STATE_FAILED) {
      notification =
          notificationHelper.buildDownloadFailedNotification(
              R.drawable.ic_download_done,
              /* contentIntent= */ null,
              Util.fromUtf8Bytes(download.request.data));
    } else {
      return;
    }
    NotificationUtil.setNotification(this, nextNotificationId++, notification);
  }
}<|MERGE_RESOLUTION|>--- conflicted
+++ resolved
@@ -62,15 +62,9 @@
   }
 
   @Override
-<<<<<<< HEAD
-  protected Notification getForegroundNotification(DownloadState[] downloadStates) {
-    return notificationHelper.buildProgressNotification(
-        R.drawable.ic_download, /* contentIntent= */ null, /* message= */ null, downloadStates);
-=======
   protected Notification getForegroundNotification(List<Download> downloads) {
     return notificationHelper.buildProgressNotification(
         R.drawable.ic_download, /* contentIntent= */ null, /* message= */ null, downloads);
->>>>>>> c4808182
   }
 
   @Override
