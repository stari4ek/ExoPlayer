/*
 * Copyright (C) 2016 The Android Open Source Project
 *
 * Licensed under the Apache License, Version 2.0 (the "License");
 * you may not use this file except in compliance with the License.
 * You may obtain a copy of the License at
 *
 *      http://www.apache.org/licenses/LICENSE-2.0
 *
 * Unless required by applicable law or agreed to in writing, software
 * distributed under the License is distributed on an "AS IS" BASIS,
 * WITHOUT WARRANTIES OR CONDITIONS OF ANY KIND, either express or implied.
 * See the License for the specific language governing permissions and
 * limitations under the License.
 */
package com.google.android.exoplayer2.demo;

import static com.google.android.exoplayer2.util.Assertions.checkNotNull;

import android.content.Context;
import android.content.Intent;
import android.content.SharedPreferences;
import android.content.pm.PackageManager;
import android.content.pm.ResolveInfo;
import android.content.res.AssetManager;
import android.net.Uri;
import android.os.AsyncTask;
import android.os.Bundle;
import android.util.JsonReader;
import android.view.Menu;
import android.view.MenuInflater;
import android.view.MenuItem;
import android.view.View;
import android.view.View.OnClickListener;
import android.view.ViewGroup;
import android.widget.BaseExpandableListAdapter;
import android.widget.ExpandableListView;
import android.widget.ExpandableListView.OnChildClickListener;
import android.widget.ImageButton;
import android.widget.TextView;
import android.widget.Toast;
import androidx.annotation.NonNull;
import androidx.annotation.Nullable;
import androidx.appcompat.app.AppCompatActivity;
import com.google.android.exoplayer2.C;
import com.google.android.exoplayer2.MediaItem;
import com.google.android.exoplayer2.MediaMetadata;
import com.google.android.exoplayer2.ParserException;
import com.google.android.exoplayer2.RenderersFactory;
import com.google.android.exoplayer2.offline.DownloadService;
import com.google.android.exoplayer2.upstream.DataSource;
import com.google.android.exoplayer2.upstream.DataSourceInputStream;
import com.google.android.exoplayer2.upstream.DataSpec;
import com.google.android.exoplayer2.upstream.DefaultDataSource;
import com.google.android.exoplayer2.util.Assertions;
import com.google.android.exoplayer2.util.Log;
import com.google.android.exoplayer2.util.Util;
import java.io.IOException;
import java.io.InputStream;
import java.io.InputStreamReader;
import java.util.ArrayList;
import java.util.Arrays;
import java.util.Collections;
import java.util.HashMap;
import java.util.HashSet;
import java.util.List;
import java.util.Map;

/** An activity for selecting from a list of media samples. */
public class SampleChooserActivity extends AppCompatActivity
    implements DownloadTracker.Listener, OnChildClickListener {

  private static final String TAG = "SampleChooserActivity";
  private static final String GROUP_POSITION_PREFERENCE_KEY = "SAMPLE_CHOOSER_GROUP_POSITION";
  private static final String CHILD_POSITION_PREFERENCE_KEY = "SAMPLE_CHOOSER_CHILD_POSITION";

  private String[] uris;
  private boolean useExtensionRenderers;
  private DownloadTracker downloadTracker;
  private SampleAdapter sampleAdapter;
  private MenuItem preferExtensionDecodersMenuItem;
  private MenuItem randomAbrMenuItem;
  private MenuItem tunnelingMenuItem;
  private ExpandableListView sampleListView;

  @Override
  public void onCreate(Bundle savedInstanceState) {
    super.onCreate(savedInstanceState);
    setContentView(R.layout.sample_chooser_activity);
    sampleAdapter = new SampleAdapter();
    sampleListView = findViewById(R.id.sample_list);

    sampleListView.setAdapter(sampleAdapter);
    sampleListView.setOnChildClickListener(this);

    Intent intent = getIntent();
    String dataUri = intent.getDataString();
    if (dataUri != null) {
      uris = new String[] {dataUri};
    } else {
      ArrayList<String> uriList = new ArrayList<>();
      AssetManager assetManager = getAssets();
      try {
        for (String asset : assetManager.list("")) {
          if (asset.endsWith(".exolist.json")) {
            uriList.add("asset:///" + asset);
          }
        }
      } catch (IOException e) {
        Toast.makeText(getApplicationContext(), R.string.sample_list_load_error, Toast.LENGTH_LONG)
            .show();
      }
      uris = new String[uriList.size()];
      uriList.toArray(uris);
      Arrays.sort(uris);
    }

    DemoApplication application = (DemoApplication) getApplication();
    useExtensionRenderers = application.useExtensionRenderers();
    downloadTracker = application.getDownloadTracker();
    loadSample();

    // Start the download service if it should be running but it's not currently.
    // Starting the service in the foreground causes notification flicker if there is no scheduled
    // action. Starting it in the background throws an exception if the app is in the background too
    // (e.g. if device screen is locked).
    try {
      DownloadService.start(this, DemoDownloadService.class);
    } catch (IllegalStateException e) {
      DownloadService.startForeground(this, DemoDownloadService.class);
    }
  }

  @Override
  public boolean onCreateOptionsMenu(Menu menu) {
    MenuInflater inflater = getMenuInflater();
    inflater.inflate(R.menu.sample_chooser_menu, menu);
    preferExtensionDecodersMenuItem = menu.findItem(R.id.prefer_extension_decoders);
    preferExtensionDecodersMenuItem.setVisible(useExtensionRenderers);
    randomAbrMenuItem = menu.findItem(R.id.random_abr);
    tunnelingMenuItem = menu.findItem(R.id.tunneling);
    if (Util.SDK_INT < 21) {
      tunnelingMenuItem.setEnabled(false);
    }
    return true;
  }

  @Override
  public boolean onOptionsItemSelected(MenuItem item) {
    item.setChecked(!item.isChecked());
    return true;
  }

  @Override
  public void onStart() {
    super.onStart();
    downloadTracker.addListener(this);
    sampleAdapter.notifyDataSetChanged();
  }

  @Override
  public void onStop() {
    downloadTracker.removeListener(this);
    super.onStop();
  }

  @Override
  public void onDownloadsChanged() {
    sampleAdapter.notifyDataSetChanged();
  }

  @Override
  public void onRequestPermissionsResult(
      int requestCode, @NonNull String[] permissions, @NonNull int[] grantResults) {
    super.onRequestPermissionsResult(requestCode, permissions, grantResults);
    if (grantResults.length == 0) {
      // Empty results are triggered if a permission is requested while another request was already
      // pending and can be safely ignored in this case.
      return;
    }
    if (grantResults[0] == PackageManager.PERMISSION_GRANTED) {
      loadSample();
    } else {
      Toast.makeText(getApplicationContext(), R.string.sample_list_load_error, Toast.LENGTH_LONG)
          .show();
      finish();
    }
  }

  private void loadSample() {
    checkNotNull(uris);

    for (int i = 0; i < uris.length; i++) {
      Uri uri = Uri.parse(uris[i]);
      if (Util.maybeRequestReadExternalStoragePermission(this, uri)) {
        return;
      }
    }

    SampleListLoader loaderTask = new SampleListLoader();
    loaderTask.execute(uris);
  }

<<<<<<< HEAD
  // TVIRL
  // private void onSampleGroups(final List<SampleGroup> groups, boolean sawError) {
  void onSampleGroups(final List<SampleGroup> groups, boolean sawError) {
=======
  private void onPlaylistGroups(final List<PlaylistGroup> groups, boolean sawError) {
>>>>>>> d177c009
    if (sawError) {
      Toast.makeText(getApplicationContext(), R.string.sample_list_load_error, Toast.LENGTH_LONG)
          .show();
    }
    sampleAdapter.setPlaylistGroups(groups);

    SharedPreferences preferences = getPreferences(MODE_PRIVATE);

    int groupPosition = -1;
    int childPosition = -1;
    try {
      groupPosition = preferences.getInt(GROUP_POSITION_PREFERENCE_KEY, /* defValue= */ -1);
      childPosition = preferences.getInt(CHILD_POSITION_PREFERENCE_KEY, /* defValue= */ -1);
    } catch (ClassCastException e) {
      Log.w(TAG, "Saved position is not an int. Will not restore position.", e);
    }
    if (groupPosition != -1 && childPosition != -1) {
      sampleListView.expandGroup(groupPosition); // shouldExpandGroup does not work without this.
      sampleListView.setSelectedChild(groupPosition, childPosition, /* shouldExpandGroup= */ true);
    }
  }

  @Override
  public boolean onChildClick(
      ExpandableListView parent, View view, int groupPosition, int childPosition, long id) {
    // Save the selected item first to be able to restore it if the tested code crashes.
    SharedPreferences.Editor prefEditor = getPreferences(MODE_PRIVATE).edit();
    prefEditor.putInt(GROUP_POSITION_PREFERENCE_KEY, groupPosition);
    prefEditor.putInt(CHILD_POSITION_PREFERENCE_KEY, childPosition);
    prefEditor.apply();

<<<<<<< HEAD
    Sample sample = (Sample) view.getTag();
    // TVirl
    //Intent intent = new Intent(this, PlayerActivity.class);
    Intent intent = new Intent(this, PlayerActivityExt.class);
=======
    PlaylistHolder playlistHolder = (PlaylistHolder) view.getTag();
    Intent intent = new Intent(this, PlayerActivity.class);
>>>>>>> d177c009
    intent.putExtra(
        IntentUtil.PREFER_EXTENSION_DECODERS_EXTRA,
        isNonNullAndChecked(preferExtensionDecodersMenuItem));
    String abrAlgorithm =
        isNonNullAndChecked(randomAbrMenuItem)
            ? IntentUtil.ABR_ALGORITHM_RANDOM
            : IntentUtil.ABR_ALGORITHM_DEFAULT;
    intent.putExtra(IntentUtil.ABR_ALGORITHM_EXTRA, abrAlgorithm);
    intent.putExtra(IntentUtil.TUNNELING_EXTRA, isNonNullAndChecked(tunnelingMenuItem));
    IntentUtil.addToIntent(playlistHolder.mediaItems, intent);
    startActivity(intent);
    return true;
  }

  private void onSampleDownloadButtonClicked(PlaylistHolder playlistHolder) {
    int downloadUnsupportedStringId = getDownloadUnsupportedStringId(playlistHolder);
    if (downloadUnsupportedStringId != 0) {
      Toast.makeText(getApplicationContext(), downloadUnsupportedStringId, Toast.LENGTH_LONG)
          .show();
    } else {
      RenderersFactory renderersFactory =
          ((DemoApplication) getApplication())
              .buildRenderersFactory(isNonNullAndChecked(preferExtensionDecodersMenuItem));
      downloadTracker.toggleDownload(
          getSupportFragmentManager(), playlistHolder.mediaItems.get(0), renderersFactory);
    }
  }

  private int getDownloadUnsupportedStringId(PlaylistHolder playlistHolder) {
    if (playlistHolder.mediaItems.size() > 1) {
      return R.string.download_playlist_unsupported;
    }
<<<<<<< HEAD
    // TVirl
    if (!(sample instanceof UriSample)) {
      return 0;
    }
    UriSample uriSample = (UriSample) sample;
    if (uriSample.drmInfo != null) {
=======
    MediaItem.PlaybackProperties playbackProperties =
        checkNotNull(playlistHolder.mediaItems.get(0).playbackProperties);
    if (playbackProperties.drmConfiguration != null) {
>>>>>>> d177c009
      return R.string.download_drm_unsupported;
    }
    if (((IntentUtil.Tag) checkNotNull(playbackProperties.tag)).isLive) {
      return R.string.download_live_unsupported;
    }
    if (playbackProperties.adTagUri != null) {
      return R.string.download_ads_unsupported;
    }
    String scheme = playbackProperties.uri.getScheme();
    if (!("http".equals(scheme) || "https".equals(scheme))) {
      return R.string.download_scheme_unsupported;
    }
    return 0;
  }

  private static boolean isNonNullAndChecked(@Nullable MenuItem menuItem) {
    // Temporary workaround for layouts that do not inflate the options menu.
    return menuItem != null && menuItem.isChecked();
  }

  private final class SampleListLoader extends AsyncTask<String, Void, List<PlaylistGroup>> {

    private boolean sawError;

    @Override
    protected List<PlaylistGroup> doInBackground(String... uris) {
      List<PlaylistGroup> result = new ArrayList<>();
      Context context = getApplicationContext();
      String userAgent = Util.getUserAgent(context, "ExoPlayerDemo");
      DataSource dataSource =
          new DefaultDataSource(context, userAgent, /* allowCrossProtocolRedirects= */ false);
      for (String uri : uris) {
        DataSpec dataSpec = new DataSpec(Uri.parse(uri));
        InputStream inputStream = new DataSourceInputStream(dataSource, dataSpec);
        try {
          readPlaylistGroups(new JsonReader(new InputStreamReader(inputStream, "UTF-8")), result);
        } catch (Exception e) {
          Log.e(TAG, "Error loading sample list: " + uri, e);
          sawError = true;
        } finally {
          Util.closeQuietly(dataSource);
        }
      }
      return result;
    }

    @Override
    protected void onPostExecute(List<PlaylistGroup> result) {
      onPlaylistGroups(result, sawError);
    }

    private void readPlaylistGroups(JsonReader reader, List<PlaylistGroup> groups)
        throws IOException {
      reader.beginArray();
      while (reader.hasNext()) {
        readPlaylistGroup(reader, groups);
      }
      reader.endArray();
    }

    private void readPlaylistGroup(JsonReader reader, List<PlaylistGroup> groups)
        throws IOException {
      String groupName = "";
      ArrayList<PlaylistHolder> playlistHolders = new ArrayList<>();

      reader.beginObject();
      while (reader.hasNext()) {
        String name = reader.nextName();
        switch (name) {
          case "name":
            groupName = reader.nextString();
            break;
          case "samples":
            reader.beginArray();
            while (reader.hasNext()) {
              playlistHolders.add(readEntry(reader, false));
            }
            reader.endArray();
            break;
          case "_comment":
            reader.nextString(); // Ignore.
            break;
          default:
            throw new ParserException("Unsupported name: " + name);
        }
      }
      reader.endObject();

      PlaylistGroup group = getGroup(groupName, groups);
      group.playlists.addAll(playlistHolders);
    }

    private PlaylistHolder readEntry(JsonReader reader, boolean insidePlaylist) throws IOException {
      Uri uri = null;
      String extension = null;
      String title = null;
      boolean isLive = false;
      String sphericalStereoMode = null;
      ArrayList<PlaylistHolder> children = null;
      Uri subtitleUri = null;
      String subtitleMimeType = null;
      String subtitleLanguage = null;

      MediaItem.Builder mediaItem = new MediaItem.Builder();
      reader.beginObject();
      while (reader.hasNext()) {
        String name = reader.nextName();
        switch (name) {
          case "name":
            title = reader.nextString();
            break;
          case "uri":
            uri = Uri.parse(reader.nextString());
            break;
          case "extension":
            extension = reader.nextString();
            break;
          case "drm_scheme":
            mediaItem.setDrmUuid(Util.getDrmUuid(reader.nextString()));
            break;
          case "is_live":
            isLive = reader.nextBoolean();
            break;
          case "drm_license_url":
            mediaItem.setDrmLicenseUri(reader.nextString());
            break;
          case "drm_key_request_properties":
            Map<String, String> requestHeaders = new HashMap<>();
            reader.beginObject();
            while (reader.hasNext()) {
              requestHeaders.put(reader.nextName(), reader.nextString());
            }
            reader.endObject();
            mediaItem.setDrmLicenseRequestHeaders(requestHeaders);
            break;
          case "drm_session_for_clear_types":
            HashSet<Integer> drmSessionForClearTypes = new HashSet<>();
            reader.beginArray();
            while (reader.hasNext()) {
              drmSessionForClearTypes.add(toTrackType(reader.nextString()));
            }
            reader.endArray();
            mediaItem.setDrmSessionForClearTypes(new ArrayList<>(drmSessionForClearTypes));
            break;
          case "drm_multi_session":
            mediaItem.setDrmMultiSession(reader.nextBoolean());
            break;
          case "playlist":
            Assertions.checkState(!insidePlaylist, "Invalid nesting of playlists");
            children = new ArrayList<>();
            reader.beginArray();
            while (reader.hasNext()) {
              children.add(readEntry(reader, /* insidePlaylist= */ true));
            }
            reader.endArray();
            break;
          case "ad_tag_uri":
            mediaItem.setAdTagUri(reader.nextString());
            break;
          case "spherical_stereo_mode":
            Assertions.checkState(
                !insidePlaylist, "Invalid attribute on nested item: spherical_stereo_mode");
            sphericalStereoMode = reader.nextString();
            break;
          case "subtitle_uri":
            subtitleUri = Uri.parse(reader.nextString());
            break;
          case "subtitle_mime_type":
            subtitleMimeType = reader.nextString();
            break;
          case "subtitle_language":
            subtitleLanguage = reader.nextString();
            break;
          default:
            throw new ParserException("Unsupported attribute name: " + name);
        }
      }
      reader.endObject();

      if (children != null) {
        List<MediaItem> mediaItems = new ArrayList<>();
        for (int i = 0; i < children.size(); i++) {
          mediaItems.addAll(children.get(i).mediaItems);
        }
        return new PlaylistHolder(title, mediaItems);
      } else {
        mediaItem
            .setUri(uri)
            .setMediaMetadata(new MediaMetadata.Builder().setTitle(title).build())
            .setMimeType(IntentUtil.inferAdaptiveStreamMimeType(uri, extension))
            .setTag(new IntentUtil.Tag(isLive, sphericalStereoMode));
        if (subtitleUri != null) {
          MediaItem.Subtitle subtitle =
              new MediaItem.Subtitle(
                  subtitleUri,
                  checkNotNull(
                      subtitleMimeType, "subtitle_mime_type is required if subtitle_uri is set."),
                  subtitleLanguage);
          mediaItem.setSubtitles(Collections.singletonList(subtitle));
        }
        return new PlaylistHolder(title, Collections.singletonList(mediaItem.build()));
      }
    }

    private PlaylistGroup getGroup(String groupName, List<PlaylistGroup> groups) {
      for (int i = 0; i < groups.size(); i++) {
        if (Util.areEqual(groupName, groups.get(i).title)) {
          return groups.get(i);
        }
      }
      PlaylistGroup group = new PlaylistGroup(groupName);
      groups.add(group);
      return group;
    }

    private int toTrackType(String trackTypeString) {
      switch (Util.toLowerInvariant(trackTypeString)) {
        case "audio":
          return C.TRACK_TYPE_AUDIO;
        case "video":
          return C.TRACK_TYPE_VIDEO;
        default:
          throw new IllegalArgumentException("Invalid track type: " + trackTypeString);
      }
    }
  }

  private final class SampleAdapter extends BaseExpandableListAdapter implements OnClickListener {

    private List<PlaylistGroup> playlistGroups;

    public SampleAdapter() {
      playlistGroups = Collections.emptyList();
    }

    public void setPlaylistGroups(List<PlaylistGroup> playlistGroups) {
      this.playlistGroups = playlistGroups;
      notifyDataSetChanged();
    }

    @Override
    public PlaylistHolder getChild(int groupPosition, int childPosition) {
      return getGroup(groupPosition).playlists.get(childPosition);
    }

    @Override
    public long getChildId(int groupPosition, int childPosition) {
      return childPosition;
    }

    @Override
    public View getChildView(
        int groupPosition,
        int childPosition,
        boolean isLastChild,
        View convertView,
        ViewGroup parent) {
      View view = convertView;
      if (view == null) {
        view = getLayoutInflater().inflate(R.layout.sample_list_item, parent, false);
        View downloadButton = view.findViewById(R.id.download_button);
        downloadButton.setOnClickListener(this);
        downloadButton.setFocusable(false);
      }
      initializeChildView(view, getChild(groupPosition, childPosition));
      return view;
    }

    @Override
    public int getChildrenCount(int groupPosition) {
      return getGroup(groupPosition).playlists.size();
    }

    @Override
    public PlaylistGroup getGroup(int groupPosition) {
      return playlistGroups.get(groupPosition);
    }

    @Override
    public long getGroupId(int groupPosition) {
      return groupPosition;
    }

    @Override
    public View getGroupView(
        int groupPosition, boolean isExpanded, View convertView, ViewGroup parent) {
      View view = convertView;
      if (view == null) {
        view =
            getLayoutInflater()
                .inflate(android.R.layout.simple_expandable_list_item_1, parent, false);
      }
      ((TextView) view).setText(getGroup(groupPosition).title);
      return view;
    }

    @Override
    public int getGroupCount() {
      return playlistGroups.size();
    }

    @Override
    public boolean hasStableIds() {
      return false;
    }

    @Override
    public boolean isChildSelectable(int groupPosition, int childPosition) {
      return true;
    }

    @Override
    public void onClick(View view) {
      onSampleDownloadButtonClicked((PlaylistHolder) view.getTag());
    }

    private void initializeChildView(View view, PlaylistHolder playlistHolder) {
      view.setTag(playlistHolder);
      TextView sampleTitle = view.findViewById(R.id.sample_title);
      sampleTitle.setText(playlistHolder.title);

<<<<<<< HEAD
      boolean canDownload = getDownloadUnsupportedStringId(sample) == 0;
      boolean isDownloaded = canDownload
          && sample instanceof UriSample  // TVirl
          && downloadTracker.isDownloaded(((UriSample) sample).uri);
=======
      boolean canDownload = getDownloadUnsupportedStringId(playlistHolder) == 0;
      boolean isDownloaded =
          canDownload && downloadTracker.isDownloaded(playlistHolder.mediaItems.get(0));
>>>>>>> d177c009
      ImageButton downloadButton = view.findViewById(R.id.download_button);
      downloadButton.setTag(playlistHolder);
      downloadButton.setColorFilter(
          canDownload ? (isDownloaded ? 0xFF42A5F5 : 0xFFBDBDBD) : 0xFF666666);
      downloadButton.setImageResource(
          isDownloaded ? R.drawable.ic_download_done : R.drawable.ic_download);
    }
  }

<<<<<<< HEAD
  // TVirl: make it package
  /* private */ static final class SampleGroup {
=======
  private static final class PlaylistHolder {

    public final String title;
    public final List<MediaItem> mediaItems;

    private PlaylistHolder(String title, List<MediaItem> mediaItems) {
      Assertions.checkArgument(!mediaItems.isEmpty());
      this.title = title;
      this.mediaItems = Collections.unmodifiableList(new ArrayList<>(mediaItems));
    }
  }

  private static final class PlaylistGroup {
>>>>>>> d177c009

    public final String title;
    public final List<PlaylistHolder> playlists;

    public PlaylistGroup(String title) {
      this.title = title;
      this.playlists = new ArrayList<>();
    }
  }
}<|MERGE_RESOLUTION|>--- conflicted
+++ resolved
@@ -201,13 +201,9 @@
     loaderTask.execute(uris);
   }
 
-<<<<<<< HEAD
-  // TVIRL
-  // private void onSampleGroups(final List<SampleGroup> groups, boolean sawError) {
-  void onSampleGroups(final List<SampleGroup> groups, boolean sawError) {
-=======
-  private void onPlaylistGroups(final List<PlaylistGroup> groups, boolean sawError) {
->>>>>>> d177c009
+  // TVIRL: make package private
+  // private void onPlaylistGroups(final List<PlaylistGroup> groups, boolean sawError) {
+  void onPlaylistGroups(final List<PlaylistGroup> groups, boolean sawError) {
     if (sawError) {
       Toast.makeText(getApplicationContext(), R.string.sample_list_load_error, Toast.LENGTH_LONG)
           .show();
@@ -239,15 +235,8 @@
     prefEditor.putInt(CHILD_POSITION_PREFERENCE_KEY, childPosition);
     prefEditor.apply();
 
-<<<<<<< HEAD
-    Sample sample = (Sample) view.getTag();
-    // TVirl
-    //Intent intent = new Intent(this, PlayerActivity.class);
-    Intent intent = new Intent(this, PlayerActivityExt.class);
-=======
     PlaylistHolder playlistHolder = (PlaylistHolder) view.getTag();
     Intent intent = new Intent(this, PlayerActivity.class);
->>>>>>> d177c009
     intent.putExtra(
         IntentUtil.PREFER_EXTENSION_DECODERS_EXTRA,
         isNonNullAndChecked(preferExtensionDecodersMenuItem));
@@ -280,18 +269,10 @@
     if (playlistHolder.mediaItems.size() > 1) {
       return R.string.download_playlist_unsupported;
     }
-<<<<<<< HEAD
-    // TVirl
-    if (!(sample instanceof UriSample)) {
-      return 0;
-    }
-    UriSample uriSample = (UriSample) sample;
-    if (uriSample.drmInfo != null) {
-=======
+
     MediaItem.PlaybackProperties playbackProperties =
         checkNotNull(playlistHolder.mediaItems.get(0).playbackProperties);
     if (playbackProperties.drmConfiguration != null) {
->>>>>>> d177c009
       return R.string.download_drm_unsupported;
     }
     if (((IntentUtil.Tag) checkNotNull(playbackProperties.tag)).isLive) {
@@ -613,16 +594,10 @@
       TextView sampleTitle = view.findViewById(R.id.sample_title);
       sampleTitle.setText(playlistHolder.title);
 
-<<<<<<< HEAD
-      boolean canDownload = getDownloadUnsupportedStringId(sample) == 0;
-      boolean isDownloaded = canDownload
-          && sample instanceof UriSample  // TVirl
-          && downloadTracker.isDownloaded(((UriSample) sample).uri);
-=======
       boolean canDownload = getDownloadUnsupportedStringId(playlistHolder) == 0;
       boolean isDownloaded =
           canDownload && downloadTracker.isDownloaded(playlistHolder.mediaItems.get(0));
->>>>>>> d177c009
+
       ImageButton downloadButton = view.findViewById(R.id.download_button);
       downloadButton.setTag(playlistHolder);
       downloadButton.setColorFilter(
@@ -632,10 +607,6 @@
     }
   }
 
-<<<<<<< HEAD
-  // TVirl: make it package
-  /* private */ static final class SampleGroup {
-=======
   private static final class PlaylistHolder {
 
     public final String title;
@@ -649,7 +620,6 @@
   }
 
   private static final class PlaylistGroup {
->>>>>>> d177c009
 
     public final String title;
     public final List<PlaylistHolder> playlists;
