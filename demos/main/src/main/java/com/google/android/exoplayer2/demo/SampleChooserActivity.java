--- conflicted
+++ resolved
@@ -165,7 +165,9 @@
   public boolean onChildClick(
       ExpandableListView parent, View view, int groupPosition, int childPosition, long id) {
     Sample sample = (Sample) view.getTag();
-    Intent intent = new Intent(this, PlayerActivity.class);
+    // TVirl
+    //Intent intent = new Intent(this, PlayerActivity.class);
+    Intent intent = new Intent(this, PlayerActivityExt.class);
     intent.putExtra(
         PlayerActivity.PREFER_EXTENSION_DECODERS_EXTRA,
         isNonNullAndChecked(preferExtensionDecodersMenuItem));
@@ -202,16 +204,19 @@
     if (sample instanceof PlaylistSample) {
       return R.string.download_playlist_unsupported;
     }
-    UriSample uriSample = (UriSample) sample;
-    if (uriSample.drmInfo != null) {
-      return R.string.download_drm_unsupported;
-    }
-    if (uriSample.adTagUri != null) {
-      return R.string.download_ads_unsupported;
-    }
-    String scheme = uriSample.uri.getScheme();
-    if (!("http".equals(scheme) || "https".equals(scheme))) {
-      return R.string.download_scheme_unsupported;
+    // TVirl
+    if (sample instanceof UriSample) {
+      UriSample uriSample = (UriSample) sample;
+      if (uriSample.drmInfo != null) {
+        return R.string.download_drm_unsupported;
+      }
+      if (uriSample.adTagUri != null) {
+        return R.string.download_ads_unsupported;
+      }
+      String scheme = uriSample.uri.getScheme();
+      if (!("http".equals(scheme) || "https".equals(scheme))) {
+        return R.string.download_scheme_unsupported;
+      }
     }
     return 0;
   }
@@ -483,7 +488,9 @@
       sampleTitle.setText(sample.name);
 
       boolean canDownload = getDownloadUnsupportedStringId(sample) == 0;
-      boolean isDownloaded = canDownload && downloadTracker.isDownloaded(((UriSample) sample).uri);
+      boolean isDownloaded = canDownload
+          && sample instanceof UriSample  // TVirl
+          && downloadTracker.isDownloaded(((UriSample) sample).uri);
       ImageButton downloadButton = view.findViewById(R.id.download_button);
       downloadButton.setTag(sample);
       downloadButton.setColorFilter(
@@ -505,130 +512,4 @@
     }
 
   }
-<<<<<<< HEAD
-
-  // TVirl: make it package
-  /* private */ static final class DrmInfo {
-    public final String drmScheme;
-    public final String drmLicenseUrl;
-    public final String[] drmKeyRequestProperties;
-    public final boolean drmMultiSession;
-
-    public DrmInfo(
-        String drmScheme,
-        String drmLicenseUrl,
-        String[] drmKeyRequestProperties,
-        boolean drmMultiSession) {
-      this.drmScheme = drmScheme;
-      this.drmLicenseUrl = drmLicenseUrl;
-      this.drmKeyRequestProperties = drmKeyRequestProperties;
-      this.drmMultiSession = drmMultiSession;
-    }
-
-    public void updateIntent(Intent intent) {
-      Assertions.checkNotNull(intent);
-      intent.putExtra(PlayerActivity.DRM_SCHEME_EXTRA, drmScheme);
-      intent.putExtra(PlayerActivity.DRM_LICENSE_URL_EXTRA, drmLicenseUrl);
-      intent.putExtra(PlayerActivity.DRM_KEY_REQUEST_PROPERTIES_EXTRA, drmKeyRequestProperties);
-      intent.putExtra(PlayerActivity.DRM_MULTI_SESSION_EXTRA, drmMultiSession);
-    }
-  }
-
-  // TVirl: make it package
-  /* private */ abstract static class Sample {
-    public final String name;
-    public final boolean preferExtensionDecoders;
-    public final String abrAlgorithm;
-    public final DrmInfo drmInfo;
-
-    public Sample(
-        String name, boolean preferExtensionDecoders, String abrAlgorithm, DrmInfo drmInfo) {
-      this.name = name;
-      this.preferExtensionDecoders = preferExtensionDecoders;
-      this.abrAlgorithm = abrAlgorithm;
-      this.drmInfo = drmInfo;
-    }
-
-    public Intent buildIntent(Context context) {
-      // TVirl: we need own player activity
-      //Intent intent = new Intent(context, PlayerActivity.class);
-      Intent intent = new Intent(context, PlayerActivityExt.class);
-      // !TVirl
-      intent.putExtra(PlayerActivity.PREFER_EXTENSION_DECODERS_EXTRA, preferExtensionDecoders);
-      intent.putExtra(PlayerActivity.ABR_ALGORITHM_EXTRA, abrAlgorithm);
-      if (drmInfo != null) {
-        drmInfo.updateIntent(intent);
-      }
-      return intent;
-    }
-
-  }
-
-  private static final class UriSample extends Sample {
-
-    public final Uri uri;
-    public final String extension;
-    public final String adTagUri;
-    public final String sphericalStereoMode;
-
-    public UriSample(
-        String name,
-        boolean preferExtensionDecoders,
-        String abrAlgorithm,
-        DrmInfo drmInfo,
-        Uri uri,
-        String extension,
-        String adTagUri,
-        String sphericalStereoMode) {
-      super(name, preferExtensionDecoders, abrAlgorithm, drmInfo);
-      this.uri = uri;
-      this.extension = extension;
-      this.adTagUri = adTagUri;
-      this.sphericalStereoMode = sphericalStereoMode;
-    }
-
-    @Override
-    public Intent buildIntent(Context context) {
-      return super.buildIntent(context)
-          .setData(uri)
-          .putExtra(PlayerActivity.EXTENSION_EXTRA, extension)
-          .putExtra(PlayerActivity.AD_TAG_URI_EXTRA, adTagUri)
-          .putExtra(PlayerActivity.SPHERICAL_STEREO_MODE_EXTRA, sphericalStereoMode)
-          .setAction(PlayerActivity.ACTION_VIEW);
-    }
-
-  }
-
-  private static final class PlaylistSample extends Sample {
-
-    public final UriSample[] children;
-
-    public PlaylistSample(
-        String name,
-        boolean preferExtensionDecoders,
-        String abrAlgorithm,
-        DrmInfo drmInfo,
-        UriSample... children) {
-      super(name, preferExtensionDecoders, abrAlgorithm, drmInfo);
-      this.children = children;
-    }
-
-    @Override
-    public Intent buildIntent(Context context) {
-      String[] uris = new String[children.length];
-      String[] extensions = new String[children.length];
-      for (int i = 0; i < children.length; i++) {
-        uris[i] = children[i].uri.toString();
-        extensions[i] = children[i].extension;
-      }
-      return super.buildIntent(context)
-          .putExtra(PlayerActivity.URI_LIST_EXTRA, uris)
-          .putExtra(PlayerActivity.EXTENSION_LIST_EXTRA, extensions)
-          .setAction(PlayerActivity.ACTION_VIEW_LIST);
-    }
-
-  }
-
-=======
->>>>>>> efe6e640
 }