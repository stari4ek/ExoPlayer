/*
 * Copyright (C) 2016 The Android Open Source Project
 *
 * Licensed under the Apache License, Version 2.0 (the "License");
 * you may not use this file except in compliance with the License.
 * You may obtain a copy of the License at
 *
 *      http://www.apache.org/licenses/LICENSE-2.0
 *
 * Unless required by applicable law or agreed to in writing, software
 * distributed under the License is distributed on an "AS IS" BASIS,
 * WITHOUT WARRANTIES OR CONDITIONS OF ANY KIND, either express or implied.
 * See the License for the specific language governing permissions and
 * limitations under the License.
 */
package com.google.android.exoplayer2.demo;

import android.content.Context;
import android.content.Intent;
import android.content.SharedPreferences;
import android.content.res.AssetManager;
import android.net.Uri;
import android.os.AsyncTask;
import android.os.Bundle;
import android.util.JsonReader;
import android.view.Menu;
import android.view.MenuInflater;
import android.view.MenuItem;
import android.view.View;
import android.view.View.OnClickListener;
import android.view.ViewGroup;
import android.widget.BaseExpandableListAdapter;
import android.widget.ExpandableListView;
import android.widget.ExpandableListView.OnChildClickListener;
import android.widget.ImageButton;
import android.widget.TextView;
import android.widget.Toast;
import androidx.annotation.NonNull;
import androidx.annotation.Nullable;
import androidx.appcompat.app.AppCompatActivity;
import com.google.android.exoplayer2.ParserException;
import com.google.android.exoplayer2.RenderersFactory;
import com.google.android.exoplayer2.demo.Sample.DrmInfo;
import com.google.android.exoplayer2.demo.Sample.PlaylistSample;
import com.google.android.exoplayer2.demo.Sample.UriSample;
import com.google.android.exoplayer2.offline.DownloadService;
import com.google.android.exoplayer2.upstream.DataSource;
import com.google.android.exoplayer2.upstream.DataSourceInputStream;
import com.google.android.exoplayer2.upstream.DataSpec;
import com.google.android.exoplayer2.upstream.DefaultDataSource;
import com.google.android.exoplayer2.util.Assertions;
import com.google.android.exoplayer2.util.Log;
import com.google.android.exoplayer2.util.Util;
import java.io.IOException;
import java.io.InputStream;
import java.io.InputStreamReader;
import java.util.ArrayList;
import java.util.Arrays;
import java.util.Collections;
import java.util.List;

/** An activity for selecting from a list of media samples. */
public class SampleChooserActivity extends AppCompatActivity
    implements DownloadTracker.Listener, OnChildClickListener {

  private static final String TAG = "SampleChooserActivity";
  private static final String GROUP_POSITION_PREFERENCE_KEY = "SAMPLE_CHOOSER_GROUP_POSITION";
  private static final String CHILD_POSITION_PREFERENCE_KEY = "SAMPLE_CHOOSER_CHILD_POSITION";

  private String[] uris;
  private boolean useExtensionRenderers;
  private DownloadTracker downloadTracker;
  private SampleAdapter sampleAdapter;
  private MenuItem preferExtensionDecodersMenuItem;
  private MenuItem randomAbrMenuItem;
  private MenuItem tunnelingMenuItem;
  private ExpandableListView sampleListView;

  @Override
  public void onCreate(Bundle savedInstanceState) {
    super.onCreate(savedInstanceState);
    setContentView(R.layout.sample_chooser_activity);
    sampleAdapter = new SampleAdapter();
    sampleListView = findViewById(R.id.sample_list);

    sampleListView.setAdapter(sampleAdapter);
    sampleListView.setOnChildClickListener(this);

    Intent intent = getIntent();
    String dataUri = intent.getDataString();
    if (dataUri != null) {
      uris = new String[] {dataUri};
    } else {
      ArrayList<String> uriList = new ArrayList<>();
      AssetManager assetManager = getAssets();
      try {
        for (String asset : assetManager.list("")) {
          if (asset.endsWith(".exolist.json")) {
            uriList.add("asset:///" + asset);
          }
        }
      } catch (IOException e) {
        Toast.makeText(getApplicationContext(), R.string.sample_list_load_error, Toast.LENGTH_LONG)
            .show();
      }
      uris = new String[uriList.size()];
      uriList.toArray(uris);
      Arrays.sort(uris);
    }

    DemoApplication application = (DemoApplication) getApplication();
    useExtensionRenderers = application.useExtensionRenderers();
    downloadTracker = application.getDownloadTracker();
    loadSample();

    // Start the download service if it should be running but it's not currently.
    // Starting the service in the foreground causes notification flicker if there is no scheduled
    // action. Starting it in the background throws an exception if the app is in the background too
    // (e.g. if device screen is locked).
    try {
      DownloadService.start(this, DemoDownloadService.class);
    } catch (IllegalStateException e) {
      DownloadService.startForeground(this, DemoDownloadService.class);
    }
  }

  @Override
  public boolean onCreateOptionsMenu(Menu menu) {
    MenuInflater inflater = getMenuInflater();
    inflater.inflate(R.menu.sample_chooser_menu, menu);
    preferExtensionDecodersMenuItem = menu.findItem(R.id.prefer_extension_decoders);
    preferExtensionDecodersMenuItem.setVisible(useExtensionRenderers);
    randomAbrMenuItem = menu.findItem(R.id.random_abr);
    tunnelingMenuItem = menu.findItem(R.id.tunneling);
    if (Util.SDK_INT < 21) {
      tunnelingMenuItem.setEnabled(false);
    }
    return true;
  }

  @Override
  public boolean onOptionsItemSelected(MenuItem item) {
    item.setChecked(!item.isChecked());
    return true;
  }

  @Override
  public void onStart() {
    super.onStart();
    downloadTracker.addListener(this);
    sampleAdapter.notifyDataSetChanged();
  }

  @Override
  public void onStop() {
    downloadTracker.removeListener(this);
    super.onStop();
  }

  @Override
  public void onDownloadsChanged() {
    sampleAdapter.notifyDataSetChanged();
  }

<<<<<<< HEAD
  // TVirl: make it package
  /* private */ void onSampleGroups(final List<SampleGroup> groups, boolean sawError) {
=======
  @Override
  public void onRequestPermissionsResult(
      int requestCode, @NonNull String[] permissions, @NonNull int[] grantResults) {
    super.onRequestPermissionsResult(requestCode, permissions, grantResults);
    if (grantResults.length == 0) {
      // Empty results are triggered if a permission is requested while another request was already
      // pending and can be safely ignored in this case.
      return;
    }
    if (grantResults[0] == PackageManager.PERMISSION_GRANTED) {
      loadSample();
    } else {
      Toast.makeText(getApplicationContext(), R.string.sample_list_load_error, Toast.LENGTH_LONG)
          .show();
      finish();
    }
  }

  private void loadSample() {
    Assertions.checkNotNull(uris);

    for (int i = 0; i < uris.length; i++) {
      Uri uri = Uri.parse(uris[i]);
      if (Util.maybeRequestReadExternalStoragePermission(this, uri)) {
        return;
      }
    }

    SampleListLoader loaderTask = new SampleListLoader();
    loaderTask.execute(uris);
  }

  private void onSampleGroups(final List<SampleGroup> groups, boolean sawError) {
>>>>>>> 2555fb36
    if (sawError) {
      Toast.makeText(getApplicationContext(), R.string.sample_list_load_error, Toast.LENGTH_LONG)
          .show();
    }
    sampleAdapter.setSampleGroups(groups);

    SharedPreferences preferences = getPreferences(MODE_PRIVATE);

    int groupPosition = -1;
    int childPosition = -1;
    try {
      groupPosition = preferences.getInt(GROUP_POSITION_PREFERENCE_KEY, /* defValue= */ -1);
      childPosition = preferences.getInt(CHILD_POSITION_PREFERENCE_KEY, /* defValue= */ -1);
    } catch (ClassCastException e) {
      Log.w(TAG, "Saved position is not an int. Will not restore position.", e);
    }
    if (groupPosition != -1 && childPosition != -1) {
      sampleListView.expandGroup(groupPosition); // shouldExpandGroup does not work without this.
      sampleListView.setSelectedChild(groupPosition, childPosition, /* shouldExpandGroup= */ true);
    }
  }

  @Override
  public boolean onChildClick(
      ExpandableListView parent, View view, int groupPosition, int childPosition, long id) {
    // Save the selected item first to be able to restore it if the tested code crashes.
    SharedPreferences.Editor prefEditor = getPreferences(MODE_PRIVATE).edit();
    prefEditor.putInt(GROUP_POSITION_PREFERENCE_KEY, groupPosition);
    prefEditor.putInt(CHILD_POSITION_PREFERENCE_KEY, childPosition);
    prefEditor.apply();

    Sample sample = (Sample) view.getTag();
    // TVirl
    //Intent intent = new Intent(this, PlayerActivity.class);
    Intent intent = new Intent(this, PlayerActivityExt.class);
    intent.putExtra(
        PlayerActivity.PREFER_EXTENSION_DECODERS_EXTRA,
        isNonNullAndChecked(preferExtensionDecodersMenuItem));
    String abrAlgorithm =
        isNonNullAndChecked(randomAbrMenuItem)
            ? PlayerActivity.ABR_ALGORITHM_RANDOM
            : PlayerActivity.ABR_ALGORITHM_DEFAULT;
    intent.putExtra(PlayerActivity.ABR_ALGORITHM_EXTRA, abrAlgorithm);
    intent.putExtra(PlayerActivity.TUNNELING_EXTRA, isNonNullAndChecked(tunnelingMenuItem));
    sample.addToIntent(intent);
    startActivity(intent);
    return true;
  }

  private void onSampleDownloadButtonClicked(Sample sample) {
    int downloadUnsupportedStringId = getDownloadUnsupportedStringId(sample);
    if (downloadUnsupportedStringId != 0) {
      Toast.makeText(getApplicationContext(), downloadUnsupportedStringId, Toast.LENGTH_LONG)
          .show();
    } else {
      UriSample uriSample = (UriSample) sample;
      RenderersFactory renderersFactory =
          ((DemoApplication) getApplication())
              .buildRenderersFactory(isNonNullAndChecked(preferExtensionDecodersMenuItem));
      downloadTracker.toggleDownload(
          getSupportFragmentManager(),
          sample.name,
          uriSample.uri,
          uriSample.extension,
          renderersFactory);
    }
  }

  private int getDownloadUnsupportedStringId(Sample sample) {
    if (sample instanceof PlaylistSample) {
      return R.string.download_playlist_unsupported;
    }
    // TVirl
    if (!(sample instanceof UriSample)) {
      return 0;
    }
    UriSample uriSample = (UriSample) sample;
    if (uriSample.drmInfo != null) {
      return R.string.download_drm_unsupported;
    }
    if (uriSample.isLive) {
      return R.string.download_live_unsupported;
    }
    if (uriSample.adTagUri != null) {
      return R.string.download_ads_unsupported;
    }
    String scheme = uriSample.uri.getScheme();
    if (!("http".equals(scheme) || "https".equals(scheme))) {
      return R.string.download_scheme_unsupported;
    }
    return 0;
  }

  private static boolean isNonNullAndChecked(@Nullable MenuItem menuItem) {
    // Temporary workaround for layouts that do not inflate the options menu.
    return menuItem != null && menuItem.isChecked();
  }

  private final class SampleListLoader extends AsyncTask<String, Void, List<SampleGroup>> {

    private boolean sawError;

    @Override
    protected List<SampleGroup> doInBackground(String... uris) {
      List<SampleGroup> result = new ArrayList<>();
      Context context = getApplicationContext();
      String userAgent = Util.getUserAgent(context, "ExoPlayerDemo");
      DataSource dataSource =
          new DefaultDataSource(context, userAgent, /* allowCrossProtocolRedirects= */ false);
      for (String uri : uris) {
        DataSpec dataSpec = new DataSpec(Uri.parse(uri));
        InputStream inputStream = new DataSourceInputStream(dataSource, dataSpec);
        try {
          readSampleGroups(new JsonReader(new InputStreamReader(inputStream, "UTF-8")), result);
        } catch (Exception e) {
          Log.e(TAG, "Error loading sample list: " + uri, e);
          sawError = true;
        } finally {
          Util.closeQuietly(dataSource);
        }
      }
      return result;
    }

    @Override
    protected void onPostExecute(List<SampleGroup> result) {
      onSampleGroups(result, sawError);
    }

    private void readSampleGroups(JsonReader reader, List<SampleGroup> groups) throws IOException {
      reader.beginArray();
      while (reader.hasNext()) {
        readSampleGroup(reader, groups);
      }
      reader.endArray();
    }

    private void readSampleGroup(JsonReader reader, List<SampleGroup> groups) throws IOException {
      String groupName = "";
      ArrayList<Sample> samples = new ArrayList<>();

      reader.beginObject();
      while (reader.hasNext()) {
        String name = reader.nextName();
        switch (name) {
          case "name":
            groupName = reader.nextString();
            break;
          case "samples":
            reader.beginArray();
            while (reader.hasNext()) {
              samples.add(readEntry(reader, false));
            }
            reader.endArray();
            break;
          case "_comment":
            reader.nextString(); // Ignore.
            break;
          default:
            throw new ParserException("Unsupported name: " + name);
        }
      }
      reader.endObject();

      SampleGroup group = getGroup(groupName, groups);
      group.samples.addAll(samples);
    }

    private Sample readEntry(JsonReader reader, boolean insidePlaylist) throws IOException {
      String sampleName = null;
      Uri uri = null;
      String extension = null;
      boolean isLive = false;
      String drmScheme = null;
      String drmLicenseUrl = null;
      String[] drmKeyRequestProperties = null;
      String[] drmSessionForClearTypes = null;
      boolean drmMultiSession = false;
      ArrayList<UriSample> playlistSamples = null;
      String adTagUri = null;
      String sphericalStereoMode = null;
      List<Sample.SubtitleInfo> subtitleInfos = new ArrayList<>();
      Uri subtitleUri = null;
      String subtitleMimeType = null;
      String subtitleLanguage = null;

      reader.beginObject();
      while (reader.hasNext()) {
        String name = reader.nextName();
        switch (name) {
          case "name":
            sampleName = reader.nextString();
            break;
          case "uri":
            uri = Uri.parse(reader.nextString());
            break;
          case "extension":
            extension = reader.nextString();
            break;
          case "drm_scheme":
            drmScheme = reader.nextString();
            break;
          case "is_live":
            isLive = reader.nextBoolean();
            break;
          case "drm_license_url":
            drmLicenseUrl = reader.nextString();
            break;
          case "drm_key_request_properties":
            ArrayList<String> drmKeyRequestPropertiesList = new ArrayList<>();
            reader.beginObject();
            while (reader.hasNext()) {
              drmKeyRequestPropertiesList.add(reader.nextName());
              drmKeyRequestPropertiesList.add(reader.nextString());
            }
            reader.endObject();
            drmKeyRequestProperties = drmKeyRequestPropertiesList.toArray(new String[0]);
            break;
          case "drm_session_for_clear_types":
            ArrayList<String> drmSessionForClearTypesList = new ArrayList<>();
            reader.beginArray();
            while (reader.hasNext()) {
              drmSessionForClearTypesList.add(reader.nextString());
            }
            reader.endArray();
            drmSessionForClearTypes = drmSessionForClearTypesList.toArray(new String[0]);
            break;
          case "drm_multi_session":
            drmMultiSession = reader.nextBoolean();
            break;
          case "playlist":
            Assertions.checkState(!insidePlaylist, "Invalid nesting of playlists");
            playlistSamples = new ArrayList<>();
            reader.beginArray();
            while (reader.hasNext()) {
              playlistSamples.add((UriSample) readEntry(reader, /* insidePlaylist= */ true));
            }
            reader.endArray();
            break;
          case "ad_tag_uri":
            adTagUri = reader.nextString();
            break;
          case "spherical_stereo_mode":
            Assertions.checkState(
                !insidePlaylist, "Invalid attribute on nested item: spherical_stereo_mode");
            sphericalStereoMode = reader.nextString();
            break;
          case "subtitle_uri":
            subtitleUri = Uri.parse(reader.nextString());
            break;
          case "subtitle_mime_type":
            subtitleMimeType = reader.nextString();
            break;
          case "subtitle_language":
            subtitleLanguage = reader.nextString();
            break;
          default:
            throw new ParserException("Unsupported attribute name: " + name);
        }
      }
      reader.endObject();
      DrmInfo drmInfo =
          drmScheme == null
              ? null
              : new DrmInfo(
                  Util.getDrmUuid(drmScheme),
                  drmLicenseUrl,
                  drmKeyRequestProperties,
                  Sample.toTrackTypeArray(drmSessionForClearTypes),
                  drmMultiSession);
      Sample.SubtitleInfo subtitleInfo =
          subtitleUri == null
              ? null
              : new Sample.SubtitleInfo(
                  subtitleUri,
                  Assertions.checkNotNull(
                      subtitleMimeType, "subtitle_mime_type is required if subtitle_uri is set."),
                  subtitleLanguage);
      if (playlistSamples != null) {
        UriSample[] playlistSamplesArray = playlistSamples.toArray(new UriSample[0]);
        return new PlaylistSample(sampleName, playlistSamplesArray);
      } else {
        return new UriSample(
            sampleName,
            uri,
            extension,
            isLive,
            drmInfo,
            adTagUri != null ? Uri.parse(adTagUri) : null,
            sphericalStereoMode,
            subtitleInfo);
      }
    }

    private SampleGroup getGroup(String groupName, List<SampleGroup> groups) {
      for (int i = 0; i < groups.size(); i++) {
        if (Util.areEqual(groupName, groups.get(i).title)) {
          return groups.get(i);
        }
      }
      SampleGroup group = new SampleGroup(groupName);
      groups.add(group);
      return group;
    }
  }

  private final class SampleAdapter extends BaseExpandableListAdapter implements OnClickListener {

    private List<SampleGroup> sampleGroups;

    public SampleAdapter() {
      sampleGroups = Collections.emptyList();
    }

    public void setSampleGroups(List<SampleGroup> sampleGroups) {
      this.sampleGroups = sampleGroups;
      notifyDataSetChanged();
    }

    @Override
    public Sample getChild(int groupPosition, int childPosition) {
      return getGroup(groupPosition).samples.get(childPosition);
    }

    @Override
    public long getChildId(int groupPosition, int childPosition) {
      return childPosition;
    }

    @Override
    public View getChildView(
        int groupPosition,
        int childPosition,
        boolean isLastChild,
        View convertView,
        ViewGroup parent) {
      View view = convertView;
      if (view == null) {
        view = getLayoutInflater().inflate(R.layout.sample_list_item, parent, false);
        View downloadButton = view.findViewById(R.id.download_button);
        downloadButton.setOnClickListener(this);
        downloadButton.setFocusable(false);
      }
      initializeChildView(view, getChild(groupPosition, childPosition));
      return view;
    }

    @Override
    public int getChildrenCount(int groupPosition) {
      return getGroup(groupPosition).samples.size();
    }

    @Override
    public SampleGroup getGroup(int groupPosition) {
      return sampleGroups.get(groupPosition);
    }

    @Override
    public long getGroupId(int groupPosition) {
      return groupPosition;
    }

    @Override
    public View getGroupView(
        int groupPosition, boolean isExpanded, View convertView, ViewGroup parent) {
      View view = convertView;
      if (view == null) {
        view =
            getLayoutInflater()
                .inflate(android.R.layout.simple_expandable_list_item_1, parent, false);
      }
      ((TextView) view).setText(getGroup(groupPosition).title);
      return view;
    }

    @Override
    public int getGroupCount() {
      return sampleGroups.size();
    }

    @Override
    public boolean hasStableIds() {
      return false;
    }

    @Override
    public boolean isChildSelectable(int groupPosition, int childPosition) {
      return true;
    }

    @Override
    public void onClick(View view) {
      onSampleDownloadButtonClicked((Sample) view.getTag());
    }

    private void initializeChildView(View view, Sample sample) {
      view.setTag(sample);
      TextView sampleTitle = view.findViewById(R.id.sample_title);
      sampleTitle.setText(sample.name);

      boolean canDownload = getDownloadUnsupportedStringId(sample) == 0;
      boolean isDownloaded = canDownload
          && sample instanceof UriSample  // TVirl
          && downloadTracker.isDownloaded(((UriSample) sample).uri);
      ImageButton downloadButton = view.findViewById(R.id.download_button);
      downloadButton.setTag(sample);
      downloadButton.setColorFilter(
          canDownload ? (isDownloaded ? 0xFF42A5F5 : 0xFFBDBDBD) : 0xFF666666);
      downloadButton.setImageResource(
          isDownloaded ? R.drawable.ic_download_done : R.drawable.ic_download);
    }
  }

  // TVirl: make it package
  /* private */ static final class SampleGroup {

    public final String title;
    public final List<Sample> samples;

    public SampleGroup(String title) {
      this.title = title;
      this.samples = new ArrayList<>();
    }
  }
}<|MERGE_RESOLUTION|>--- conflicted
+++ resolved
@@ -18,6 +18,7 @@
 import android.content.Context;
 import android.content.Intent;
 import android.content.SharedPreferences;
+import android.content.pm.PackageManager;
 import android.content.res.AssetManager;
 import android.net.Uri;
 import android.os.AsyncTask;
@@ -162,10 +163,6 @@
     sampleAdapter.notifyDataSetChanged();
   }
 
-<<<<<<< HEAD
-  // TVirl: make it package
-  /* private */ void onSampleGroups(final List<SampleGroup> groups, boolean sawError) {
-=======
   @Override
   public void onRequestPermissionsResult(
       int requestCode, @NonNull String[] permissions, @NonNull int[] grantResults) {
@@ -198,8 +195,9 @@
     loaderTask.execute(uris);
   }
 
-  private void onSampleGroups(final List<SampleGroup> groups, boolean sawError) {
->>>>>>> 2555fb36
+  // TVIRL
+  // private void onSampleGroups(final List<SampleGroup> groups, boolean sawError) {
+  void onSampleGroups(final List<SampleGroup> groups, boolean sawError) {
     if (sawError) {
       Toast.makeText(getApplicationContext(), R.string.sample_list_load_error, Toast.LENGTH_LONG)
           .show();
