/*
 * Copyright (C) 2016 The Android Open Source Project
 *
 * Licensed under the Apache License, Version 2.0 (the "License");
 * you may not use this file except in compliance with the License.
 * You may obtain a copy of the License at
 *
 *      http://www.apache.org/licenses/LICENSE-2.0
 *
 * Unless required by applicable law or agreed to in writing, software
 * distributed under the License is distributed on an "AS IS" BASIS,
 * WITHOUT WARRANTIES OR CONDITIONS OF ANY KIND, either express or implied.
 * See the License for the specific language governing permissions and
 * limitations under the License.
 */
package com.google.android.exoplayer2.demo;

import android.content.Intent;
import android.content.pm.PackageManager;
import android.media.MediaDrm;
import android.net.Uri;
import android.os.Bundle;
import android.util.Pair;
import android.view.KeyEvent;
import android.view.View;
import android.view.View.OnClickListener;
import android.widget.Button;
import android.widget.LinearLayout;
import android.widget.TextView;
import android.widget.Toast;
import androidx.annotation.NonNull;
import androidx.annotation.Nullable;
import androidx.appcompat.app.AppCompatActivity;
import com.google.android.exoplayer2.C;
import com.google.android.exoplayer2.ExoPlaybackException;
import com.google.android.exoplayer2.MediaItem;
import com.google.android.exoplayer2.PlaybackPreparer;
import com.google.android.exoplayer2.Player;
import com.google.android.exoplayer2.RenderersFactory;
import com.google.android.exoplayer2.SimpleExoPlayer;
import com.google.android.exoplayer2.audio.AudioAttributes;
import com.google.android.exoplayer2.mediacodec.MediaCodecRenderer.DecoderInitializationException;
import com.google.android.exoplayer2.mediacodec.MediaCodecUtil.DecoderQueryException;
import com.google.android.exoplayer2.source.BehindLiveWindowException;
import com.google.android.exoplayer2.source.DefaultMediaSourceFactory;
import com.google.android.exoplayer2.source.TrackGroupArray;
import com.google.android.exoplayer2.source.ads.AdsLoader;
import com.google.android.exoplayer2.trackselection.AdaptiveTrackSelection;
import com.google.android.exoplayer2.trackselection.DefaultTrackSelector;
import com.google.android.exoplayer2.trackselection.MappingTrackSelector.MappedTrackInfo;
import com.google.android.exoplayer2.trackselection.RandomTrackSelection;
import com.google.android.exoplayer2.trackselection.TrackSelection;
import com.google.android.exoplayer2.trackselection.TrackSelectionArray;
import com.google.android.exoplayer2.ui.DebugTextViewHelper;
import com.google.android.exoplayer2.ui.PlayerControlView;
import com.google.android.exoplayer2.ui.PlayerView;
import com.google.android.exoplayer2.ui.spherical.SphericalGLSurfaceView;
import com.google.android.exoplayer2.upstream.DataSource;
import com.google.android.exoplayer2.util.Assertions;
import com.google.android.exoplayer2.util.ErrorMessageProvider;
import com.google.android.exoplayer2.util.EventLogger;
import com.google.android.exoplayer2.util.Util;
import java.lang.reflect.Constructor;
import java.net.CookieHandler;
import java.net.CookieManager;
import java.net.CookiePolicy;
import java.util.Collections;
import java.util.List;

/** An activity that plays media using {@link SimpleExoPlayer}. */
public class PlayerActivity extends AppCompatActivity
    implements OnClickListener, PlaybackPreparer, PlayerControlView.VisibilityListener {

  // Saved instance state keys.

  private static final String KEY_TRACK_SELECTOR_PARAMETERS = "track_selector_parameters";
  private static final String KEY_WINDOW = "window";
  private static final String KEY_POSITION = "position";
  private static final String KEY_AUTO_PLAY = "auto_play";

  private static final CookieManager DEFAULT_COOKIE_MANAGER;

  static {
    DEFAULT_COOKIE_MANAGER = new CookieManager();
    DEFAULT_COOKIE_MANAGER.setCookiePolicy(CookiePolicy.ACCEPT_ORIGINAL_SERVER);
  }

  private PlayerView playerView;
  private LinearLayout debugRootView;
  private Button selectTracksButton;
  private TextView debugTextView;
  private boolean isShowingTrackSelectionDialog;

  private DataSource.Factory dataSourceFactory;
  private SimpleExoPlayer player;
  private List<MediaItem> mediaItems;
  private DefaultTrackSelector trackSelector;
  private DefaultTrackSelector.Parameters trackSelectorParameters;
  private DebugTextViewHelper debugViewHelper;
  private TrackGroupArray lastSeenTrackGroupArray;
  private boolean startAutoPlay;
  private int startWindow;
  private long startPosition;

  // Fields used only for ad playback. The ads loader is loaded via reflection.

  private AdsLoader adsLoader;
  private Uri loadedAdTagUri;

  // Activity lifecycle

  @Override
  public void onCreate(Bundle savedInstanceState) {
    Intent intent = getIntent();
    String sphericalStereoMode = intent.getStringExtra(IntentUtil.SPHERICAL_STEREO_MODE_EXTRA);
    if (sphericalStereoMode != null) {
      setTheme(R.style.PlayerTheme_Spherical);
    }
    super.onCreate(savedInstanceState);
    dataSourceFactory = buildDataSourceFactory();
    if (CookieHandler.getDefault() != DEFAULT_COOKIE_MANAGER) {
      CookieHandler.setDefault(DEFAULT_COOKIE_MANAGER);
    }

    setContentView(R.layout.player_activity);
    debugRootView = findViewById(R.id.controls_root);
    debugTextView = findViewById(R.id.debug_text_view);
    selectTracksButton = findViewById(R.id.select_tracks_button);
    selectTracksButton.setOnClickListener(this);

    playerView = findViewById(R.id.player_view);
    playerView.setControllerVisibilityListener(this);
    playerView.setErrorMessageProvider(new PlayerErrorMessageProvider());
    playerView.requestFocus();
    if (sphericalStereoMode != null) {
      int stereoMode;
      if (IntentUtil.SPHERICAL_STEREO_MODE_MONO.equals(sphericalStereoMode)) {
        stereoMode = C.STEREO_MODE_MONO;
      } else if (IntentUtil.SPHERICAL_STEREO_MODE_TOP_BOTTOM.equals(sphericalStereoMode)) {
        stereoMode = C.STEREO_MODE_TOP_BOTTOM;
      } else if (IntentUtil.SPHERICAL_STEREO_MODE_LEFT_RIGHT.equals(sphericalStereoMode)) {
        stereoMode = C.STEREO_MODE_LEFT_RIGHT;
      } else {
        showToast(R.string.error_unrecognized_stereo_mode);
        finish();
        return;
      }
      ((SphericalGLSurfaceView) playerView.getVideoSurfaceView()).setDefaultStereoMode(stereoMode);
    }

    if (savedInstanceState != null) {
      trackSelectorParameters = savedInstanceState.getParcelable(KEY_TRACK_SELECTOR_PARAMETERS);
      startAutoPlay = savedInstanceState.getBoolean(KEY_AUTO_PLAY);
      startWindow = savedInstanceState.getInt(KEY_WINDOW);
      startPosition = savedInstanceState.getLong(KEY_POSITION);
    } else {
      DefaultTrackSelector.ParametersBuilder builder =
          new DefaultTrackSelector.ParametersBuilder(/* context= */ this);
      boolean tunneling = intent.getBooleanExtra(IntentUtil.TUNNELING_EXTRA, false);
      if (Util.SDK_INT >= 21 && tunneling) {
        builder.setTunnelingAudioSessionId(C.generateAudioSessionIdV21(/* context= */ this));
      }
      trackSelectorParameters = builder.build();
      clearStartPosition();
    }
  }

  @Override
  public void onNewIntent(Intent intent) {
    super.onNewIntent(intent);
    releasePlayer();
    releaseAdsLoader();
    clearStartPosition();
    setIntent(intent);
  }

  @Override
  public void onStart() {
    super.onStart();
    if (Util.SDK_INT > 23) {
      initializePlayer();
      if (playerView != null) {
        playerView.onResume();
      }
    }
  }

  @Override
  public void onResume() {
    super.onResume();
    if (Util.SDK_INT <= 23 || player == null) {
      initializePlayer();
      if (playerView != null) {
        playerView.onResume();
      }
    }
  }

  @Override
  public void onPause() {
    super.onPause();
    if (Util.SDK_INT <= 23) {
      if (playerView != null) {
        playerView.onPause();
      }
      releasePlayer();
    }
  }

  @Override
  public void onStop() {
    super.onStop();
    if (Util.SDK_INT > 23) {
      if (playerView != null) {
        playerView.onPause();
      }
      releasePlayer();
    }
  }

  @Override
  public void onDestroy() {
    super.onDestroy();
    releaseAdsLoader();
  }

  @Override
  public void onRequestPermissionsResult(
      int requestCode, @NonNull String[] permissions, @NonNull int[] grantResults) {
    super.onRequestPermissionsResult(requestCode, permissions, grantResults);
    if (grantResults.length == 0) {
      // Empty results are triggered if a permission is requested while another request was already
      // pending and can be safely ignored in this case.
      return;
    }
    if (grantResults[0] == PackageManager.PERMISSION_GRANTED) {
      initializePlayer();
    } else {
      showToast(R.string.storage_permission_denied);
      finish();
    }
  }

  @Override
  public void onSaveInstanceState(@NonNull Bundle outState) {
    super.onSaveInstanceState(outState);
    updateTrackSelectorParameters();
    updateStartPosition();
    outState.putParcelable(KEY_TRACK_SELECTOR_PARAMETERS, trackSelectorParameters);
    outState.putBoolean(KEY_AUTO_PLAY, startAutoPlay);
    outState.putInt(KEY_WINDOW, startWindow);
    outState.putLong(KEY_POSITION, startPosition);
  }

  // Activity input

  @Override
  public boolean dispatchKeyEvent(KeyEvent event) {
    // See whether the player view wants to handle media or DPAD keys events.
    return playerView.dispatchKeyEvent(event) || super.dispatchKeyEvent(event);
  }

  // OnClickListener methods

  @Override
  public void onClick(View view) {
    if (view == selectTracksButton
        && !isShowingTrackSelectionDialog
        && TrackSelectionDialog.willHaveContent(trackSelector)) {
      isShowingTrackSelectionDialog = true;
      TrackSelectionDialog trackSelectionDialog =
          TrackSelectionDialog.createForTrackSelector(
              trackSelector,
              /* onDismissListener= */ dismissedDialog -> isShowingTrackSelectionDialog = false);
      trackSelectionDialog.show(getSupportFragmentManager(), /* tag= */ null);
    }
  }

  // PlaybackControlView.PlaybackPreparer implementation

  @Override
  public void preparePlayback() {
    player.prepare();
  }

  // PlaybackControlView.VisibilityListener implementation

  @Override
  public void onVisibilityChange(int visibility) {
    debugRootView.setVisibility(visibility);
  }

  // Internal methods

  private void initializePlayer() {
    if (player == null) {
      Intent intent = getIntent();

      mediaItems = createMediaItems(intent);
      if (mediaItems.isEmpty()) {
        return;
      }

      TrackSelection.Factory trackSelectionFactory;
      String abrAlgorithm = intent.getStringExtra(IntentUtil.ABR_ALGORITHM_EXTRA);
      if (abrAlgorithm == null || IntentUtil.ABR_ALGORITHM_DEFAULT.equals(abrAlgorithm)) {
        trackSelectionFactory = new AdaptiveTrackSelection.Factory();
      } else if (IntentUtil.ABR_ALGORITHM_RANDOM.equals(abrAlgorithm)) {
        trackSelectionFactory = new RandomTrackSelection.Factory();
      } else {
        showToast(R.string.error_unrecognized_abr_algorithm);
        finish();
        return;
      }

      boolean preferExtensionDecoders =
          intent.getBooleanExtra(IntentUtil.PREFER_EXTENSION_DECODERS_EXTRA, false);
      RenderersFactory renderersFactory =
          ((DemoApplication) getApplication()).buildRenderersFactory(preferExtensionDecoders);

      trackSelector = new DefaultTrackSelector(/* context= */ this, trackSelectionFactory);
      trackSelector.setParameters(trackSelectorParameters);
      lastSeenTrackGroupArray = null;

      player =
          new SimpleExoPlayer.Builder(/* context= */ this, renderersFactory)
              .setMediaSourceFactory(
<<<<<<< HEAD
                  // TVirl
                  //new DefaultMediaSourceFactory(
                  new CustomMediaSourceFactory(
=======
                  DefaultMediaSourceFactory.newInstance(
>>>>>>> 0de9c007
                      /* context= */ this, dataSourceFactory, new AdSupportProvider()))
              .setTrackSelector(trackSelector)
              .build();
      player.addListener(new PlayerEventListener());
      player.setAudioAttributes(AudioAttributes.DEFAULT, /* handleAudioFocus= */ true);
      player.setPlayWhenReady(startAutoPlay);
      player.addAnalyticsListener(new EventLogger(trackSelector));
      playerView.setPlayer(player);
      playerView.setPlaybackPreparer(this);
      debugViewHelper = new DebugTextViewHelper(player, debugTextView);
      debugViewHelper.start();
    }
    boolean haveStartPosition = startWindow != C.INDEX_UNSET;
    if (haveStartPosition) {
      player.seekTo(startWindow, startPosition);
    }
    player.setMediaItems(mediaItems, /* resetPosition= */ !haveStartPosition);
    player.prepare();
    updateButtonVisibility();
  }

  private List<MediaItem> createMediaItems(Intent intent) {
    String action = intent.getAction();
    boolean actionIsListView = IntentUtil.ACTION_VIEW_LIST.equals(action);
    if (!actionIsListView && !IntentUtil.ACTION_VIEW.equals(action)) {
      showToast(getString(R.string.unexpected_intent_action, action));
      finish();
      return Collections.emptyList();
    }

    List<MediaItem> mediaItems =
        IntentUtil.createMediaItemsFromIntent(
            intent, ((DemoApplication) getApplication()).getDownloadTracker());
    boolean hasAds = false;
    for (int i = 0; i < mediaItems.size(); i++) {
      MediaItem mediaItem = mediaItems.get(i);

      if (!Util.checkCleartextTrafficPermitted(mediaItem)) {
        showToast(R.string.error_cleartext_not_permitted);
        return Collections.emptyList();
      }
      if (Util.maybeRequestReadExternalStoragePermission(/* activity= */ this, mediaItem)) {
        // The player will be reinitialized if the permission is granted.
        return Collections.emptyList();
      }

      MediaItem.DrmConfiguration drmConfiguration =
          Assertions.checkNotNull(mediaItem.playbackProperties).drmConfiguration;
      if (drmConfiguration != null) {
        if (Util.SDK_INT < 18) {
          showToast(R.string.error_drm_unsupported_before_api_18);
          finish();
          return Collections.emptyList();
        } else if (!MediaDrm.isCryptoSchemeSupported(drmConfiguration.uuid)) {
          showToast(R.string.error_drm_unsupported_scheme);
          finish();
          return Collections.emptyList();
        }
      }
      hasAds |= mediaItem.playbackProperties.adTagUri != null;
    }
    if (!hasAds) {
      releaseAdsLoader();
    }
    return mediaItems;
  }

  private void releasePlayer() {
    if (player != null) {
      updateTrackSelectorParameters();
      updateStartPosition();
      debugViewHelper.stop();
      debugViewHelper = null;
      player.release();
      player = null;
      mediaItems = Collections.emptyList();
      trackSelector = null;
    }
    if (adsLoader != null) {
      adsLoader.setPlayer(null);
    }
  }

  private void releaseAdsLoader() {
    if (adsLoader != null) {
      adsLoader.release();
      adsLoader = null;
      loadedAdTagUri = null;
      playerView.getOverlayFrameLayout().removeAllViews();
    }
  }

  private void updateTrackSelectorParameters() {
    if (trackSelector != null) {
      trackSelectorParameters = trackSelector.getParameters();
    }
  }

  private void updateStartPosition() {
    if (player != null) {
      startAutoPlay = player.getPlayWhenReady();
      startWindow = player.getCurrentWindowIndex();
      startPosition = Math.max(0, player.getContentPosition());
    }
  }

  private void clearStartPosition() {
    startAutoPlay = true;
    startWindow = C.INDEX_UNSET;
    startPosition = C.TIME_UNSET;
  }

  /** Returns a new DataSource factory. */
  private DataSource.Factory buildDataSourceFactory() {
    return ((DemoApplication) getApplication()).buildDataSourceFactory();
  }

  /**
   * Returns an ads loader for the Interactive Media Ads SDK if found in the classpath, or null
   * otherwise.
   */
  @Nullable
  private AdsLoader maybeCreateAdsLoader(Uri adTagUri) {
    // Load the extension source using reflection so the demo app doesn't have to depend on it.
    try {
      Class<?> loaderClass = Class.forName("com.google.android.exoplayer2.ext.ima.ImaAdsLoader");
      // Full class names used so the lint rule triggers should any of the classes move.
      // LINT.IfChange
      Constructor<? extends AdsLoader> loaderConstructor =
          loaderClass
              .asSubclass(AdsLoader.class)
              .getConstructor(android.content.Context.class, android.net.Uri.class);
      // LINT.ThenChange(../../../../../../../../proguard-rules.txt)
      return loaderConstructor.newInstance(this, adTagUri);
    } catch (ClassNotFoundException e) {
      // IMA extension not loaded.
      return null;
    } catch (Exception e) {
      throw new RuntimeException(e);
    }
  }

  // User controls

  private void updateButtonVisibility() {
    selectTracksButton.setEnabled(
        player != null && TrackSelectionDialog.willHaveContent(trackSelector));
  }

  private void showControls() {
    debugRootView.setVisibility(View.VISIBLE);
  }

  private void showToast(int messageId) {
    showToast(getString(messageId));
  }

  private void showToast(String message) {
    Toast.makeText(getApplicationContext(), message, Toast.LENGTH_LONG).show();
  }

  private static boolean isBehindLiveWindow(ExoPlaybackException e) {
    if (e.type != ExoPlaybackException.TYPE_SOURCE) {
      return false;
    }
    Throwable cause = e.getSourceException();
    while (cause != null) {
      if (cause instanceof BehindLiveWindowException) {
        return true;
      }
      cause = cause.getCause();
    }
    return false;
  }

  private class PlayerEventListener implements Player.EventListener {

    @Override
    public void onPlaybackStateChanged(@Player.State int playbackState) {
      if (playbackState == Player.STATE_ENDED) {
        showControls();
      }
      updateButtonVisibility();
    }

    @Override
    public void onPlayerError(@NonNull ExoPlaybackException e) {
      if (isBehindLiveWindow(e)) {
        clearStartPosition();
        initializePlayer();
      } else {
        updateButtonVisibility();
        showControls();
      }
    }

    @Override
    @SuppressWarnings("ReferenceEquality")
    public void onTracksChanged(
        @NonNull TrackGroupArray trackGroups, @NonNull TrackSelectionArray trackSelections) {
      updateButtonVisibility();
      if (trackGroups != lastSeenTrackGroupArray) {
        MappedTrackInfo mappedTrackInfo = trackSelector.getCurrentMappedTrackInfo();
        if (mappedTrackInfo != null) {
          if (mappedTrackInfo.getTypeSupport(C.TRACK_TYPE_VIDEO)
              == MappedTrackInfo.RENDERER_SUPPORT_UNSUPPORTED_TRACKS) {
            showToast(R.string.error_unsupported_video);
          }
          if (mappedTrackInfo.getTypeSupport(C.TRACK_TYPE_AUDIO)
              == MappedTrackInfo.RENDERER_SUPPORT_UNSUPPORTED_TRACKS) {
            showToast(R.string.error_unsupported_audio);
          }
        }
        lastSeenTrackGroupArray = trackGroups;
      }
    }
  }

  private class PlayerErrorMessageProvider implements ErrorMessageProvider<ExoPlaybackException> {

    @Override
    @NonNull
    public Pair<Integer, String> getErrorMessage(@NonNull ExoPlaybackException e) {
      String errorString = getString(R.string.error_generic);
      if (e.type == ExoPlaybackException.TYPE_RENDERER) {
        Exception cause = e.getRendererException();
        if (cause instanceof DecoderInitializationException) {
          // Special case for decoder initialization failures.
          DecoderInitializationException decoderInitializationException =
              (DecoderInitializationException) cause;
          if (decoderInitializationException.codecInfo == null) {
            if (decoderInitializationException.getCause() instanceof DecoderQueryException) {
              errorString = getString(R.string.error_querying_decoders);
            } else if (decoderInitializationException.secureDecoderRequired) {
              errorString =
                  getString(
                      R.string.error_no_secure_decoder, decoderInitializationException.mimeType);
            } else {
              errorString =
                  getString(R.string.error_no_decoder, decoderInitializationException.mimeType);
            }
          } else {
            errorString =
                getString(
                    R.string.error_instantiating_decoder,
                    decoderInitializationException.codecInfo.name);
          }
        }
      }
      return Pair.create(0, errorString);
    }
  }

  private class AdSupportProvider implements DefaultMediaSourceFactory.AdSupportProvider {

    @Nullable
    @Override
    public AdsLoader getAdsLoader(Uri adTagUri) {
      if (mediaItems.size() > 1) {
        showToast(R.string.unsupported_ads_in_concatenation);
        releaseAdsLoader();
        return null;
      }
      if (!adTagUri.equals(loadedAdTagUri)) {
        releaseAdsLoader();
        loadedAdTagUri = adTagUri;
      }
      // The ads loader is reused for multiple playbacks, so that ad playback can resume.
      if (adsLoader == null) {
        adsLoader = maybeCreateAdsLoader(adTagUri);
      }
      if (adsLoader != null) {
        adsLoader.setPlayer(player);
      } else {
        showToast(R.string.ima_not_loaded);
      }
      return adsLoader;
    }

    @Override
    public AdsLoader.AdViewProvider getAdViewProvider() {
      return Assertions.checkNotNull(playerView);
    }
  }
}<|MERGE_RESOLUTION|>--- conflicted
+++ resolved
@@ -325,13 +325,9 @@
       player =
           new SimpleExoPlayer.Builder(/* context= */ this, renderersFactory)
               .setMediaSourceFactory(
-<<<<<<< HEAD
                   // TVirl
-                  //new DefaultMediaSourceFactory(
+                  //DefaultMediaSourceFactory.newInstance(
                   new CustomMediaSourceFactory(
-=======
-                  DefaultMediaSourceFactory.newInstance(
->>>>>>> 0de9c007
                       /* context= */ this, dataSourceFactory, new AdSupportProvider()))
               .setTrackSelector(trackSelector)
               .build();
