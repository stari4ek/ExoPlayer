--- conflicted
+++ resolved
@@ -134,12 +134,8 @@
   private LinearLayout debugRootView;
   private TextView debugTextView;
 
-<<<<<<< HEAD
   // TVirl: make it package
-  /* private */ DataSource.Factory mediaDataSourceFactory;
-=======
-  private DataSource.Factory dataSourceFactory;
->>>>>>> d0d68567
+  /* private */  DataSource.Factory dataSourceFactory;
   private SimpleExoPlayer player;
   private FrameworkMediaDrm mediaDrm;
   private MediaSource mediaSource;
