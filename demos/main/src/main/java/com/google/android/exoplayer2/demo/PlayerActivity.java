--- conflicted
+++ resolved
@@ -438,13 +438,8 @@
   }
 
   @SuppressWarnings("unchecked")
-<<<<<<< HEAD
-  // TVirl: make it package
-  /* private */ MediaSource buildMediaSource(
-      Uri uri, @Nullable String overrideExtension, @Nullable List<?> manifestFilter) {
-=======
-  private MediaSource buildMediaSource(Uri uri, @Nullable String overrideExtension) {
->>>>>>> 2b9c31a1
+    // TVirl: make it package
+    /* private */ MediaSource buildMediaSource(Uri uri, @Nullable String overrideExtension) {
     @ContentType int type = Util.inferContentType(uri, overrideExtension);
     switch (type) {
       case C.TYPE_DASH:
