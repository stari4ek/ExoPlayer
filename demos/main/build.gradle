// Copyright (C) 2016 The Android Open Source Project
//
// Licensed under the Apache License, Version 2.0 (the "License");
// you may not use this file except in compliance with the License.
// You may obtain a copy of the License at
//
//      http://www.apache.org/licenses/LICENSE-2.0
//
// Unless required by applicable law or agreed to in writing, software
// distributed under the License is distributed on an "AS IS" BASIS,
// WITHOUT WARRANTIES OR CONDITIONS OF ANY KIND, either express or implied.
// See the License for the specific language governing permissions and
// limitations under the License.
apply from: '../../constants.gradle'
apply plugin: 'com.android.application'

android {
    compileSdkVersion project.ext.compileSdkVersion
    buildToolsVersion project.ext.buildToolsVersion

    defaultConfig {
        minSdkVersion 16
        targetSdkVersion project.ext.targetSdkVersion
    }

    buildTypes {
        release {
            shrinkResources true
            minifyEnabled true
            proguardFiles getDefaultProguardFile('proguard-android.txt')
        }
        debug {
            jniDebuggable = true
        }
    }

    lintOptions {
        // The demo app does not have translations.
        disable 'MissingTranslation'
    }

<<<<<<< HEAD
    // TVirl: Studio 3.0
//    productFlavors {
//        noExtensions
//        withExtensions
//    }
    productFlavors {
        flavorDimensions "extensions"
        noExtensions {dimension "extensions"}
        withExtensions {dimension "extensions"}
=======
    flavorDimensions "extensions"

    productFlavors {
        noExtensions {
            dimension "extensions"
        }
        withExtensions {
            dimension "extensions"
        }
>>>>>>> 5214bfa7
    }
    // !TVirl
}

dependencies {
    compile project(modulePrefix + 'library-core')
    compile project(modulePrefix + 'library-dash')
    compile project(modulePrefix + 'library-hls')
    compile project(modulePrefix + 'library-smoothstreaming')
    compile project(modulePrefix + 'library-ui')
    withExtensionsCompile project(path: modulePrefix + 'extension-ffmpeg')
    withExtensionsCompile project(path: modulePrefix + 'extension-flac')
    withExtensionsCompile project(path: modulePrefix + 'extension-ima')
    withExtensionsCompile project(path: modulePrefix + 'extension-opus')
    withExtensionsCompile project(path: modulePrefix + 'extension-vp9')
}<|MERGE_RESOLUTION|>--- conflicted
+++ resolved
@@ -39,17 +39,6 @@
         disable 'MissingTranslation'
     }
 
-<<<<<<< HEAD
-    // TVirl: Studio 3.0
-//    productFlavors {
-//        noExtensions
-//        withExtensions
-//    }
-    productFlavors {
-        flavorDimensions "extensions"
-        noExtensions {dimension "extensions"}
-        withExtensions {dimension "extensions"}
-=======
     flavorDimensions "extensions"
 
     productFlavors {
@@ -59,9 +48,7 @@
         withExtensions {
             dimension "extensions"
         }
->>>>>>> 5214bfa7
     }
-    // !TVirl
 }
 
 dependencies {
