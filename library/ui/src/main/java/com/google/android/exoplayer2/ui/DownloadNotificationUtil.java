/*
 * Copyright (C) 2018 The Android Open Source Project
 *
 * Licensed under the Apache License, Version 2.0 (the "License");
 * you may not use this file except in compliance with the License.
 * You may obtain a copy of the License at
 *
 *      http://www.apache.org/licenses/LICENSE-2.0
 *
 * Unless required by applicable law or agreed to in writing, software
 * distributed under the License is distributed on an "AS IS" BASIS,
 * WITHOUT WARRANTIES OR CONDITIONS OF ANY KIND, either express or implied.
 * See the License for the specific language governing permissions and
 * limitations under the License.
 */
package com.google.android.exoplayer2.ui;

import android.app.Notification;
import android.app.PendingIntent;
import android.content.Context;
<<<<<<< HEAD
import android.support.annotation.DrawableRes;
import android.support.annotation.Nullable;
import com.google.android.exoplayer2.offline.DownloadState;
import com.google.android.exoplayer2.util.Util;
=======
import androidx.annotation.DrawableRes;
import androidx.annotation.Nullable;
import com.google.android.exoplayer2.offline.Download;
import com.google.android.exoplayer2.util.Util;
import java.util.List;
>>>>>>> c4808182

/**
 * @deprecated Using this class can cause notifications to flicker on devices with {@link
 *     Util#SDK_INT} &lt; 21. Use {@link DownloadNotificationHelper} instead.
 */
@Deprecated
public final class DownloadNotificationUtil {

  private DownloadNotificationUtil() {}

  /**
   * Returns a progress notification for the given downloads.
   *
   * @param context A context for accessing resources.
   * @param smallIcon A small icon for the notification.
   * @param channelId The id of the notification channel to use.
   * @param contentIntent An optional content intent to send when the notification is clicked.
   * @param message An optional message to display on the notification.
   * @param downloads The downloads.
   * @return The notification.
   */
  public static Notification buildProgressNotification(
      Context context,
      @DrawableRes int smallIcon,
      String channelId,
      @Nullable PendingIntent contentIntent,
      @Nullable String message,
<<<<<<< HEAD
      DownloadState[] downloadStates) {
    return new DownloadNotificationHelper(context, channelId)
        .buildProgressNotification(smallIcon, contentIntent, message, downloadStates);
=======
      List<Download> downloads) {
    return new DownloadNotificationHelper(context, channelId)
        .buildProgressNotification(smallIcon, contentIntent, message, downloads);
>>>>>>> c4808182
  }

  /**
   * Returns a notification for a completed download.
   *
   * @param context A context for accessing resources.
   * @param smallIcon A small icon for the notifications.
   * @param channelId The id of the notification channel to use.
   * @param contentIntent An optional content intent to send when the notification is clicked.
   * @param message An optional message to display on the notification.
   * @return The notification.
   */
  public static Notification buildDownloadCompletedNotification(
      Context context,
      @DrawableRes int smallIcon,
      String channelId,
      @Nullable PendingIntent contentIntent,
      @Nullable String message) {
    return new DownloadNotificationHelper(context, channelId)
        .buildDownloadCompletedNotification(smallIcon, contentIntent, message);
  }

  /**
   * Returns a notification for a failed download.
   *
   * @param context A context for accessing resources.
   * @param smallIcon A small icon for the notifications.
   * @param channelId The id of the notification channel to use.
   * @param contentIntent An optional content intent to send when the notification is clicked.
   * @param message An optional message to display on the notification.
   * @return The notification.
   */
  public static Notification buildDownloadFailedNotification(
      Context context,
      @DrawableRes int smallIcon,
      String channelId,
      @Nullable PendingIntent contentIntent,
      @Nullable String message) {
    return new DownloadNotificationHelper(context, channelId)
        .buildDownloadFailedNotification(smallIcon, contentIntent, message);
  }
}<|MERGE_RESOLUTION|>--- conflicted
+++ resolved
@@ -18,18 +18,11 @@
 import android.app.Notification;
 import android.app.PendingIntent;
 import android.content.Context;
-<<<<<<< HEAD
-import android.support.annotation.DrawableRes;
-import android.support.annotation.Nullable;
-import com.google.android.exoplayer2.offline.DownloadState;
-import com.google.android.exoplayer2.util.Util;
-=======
 import androidx.annotation.DrawableRes;
 import androidx.annotation.Nullable;
 import com.google.android.exoplayer2.offline.Download;
 import com.google.android.exoplayer2.util.Util;
 import java.util.List;
->>>>>>> c4808182
 
 /**
  * @deprecated Using this class can cause notifications to flicker on devices with {@link
@@ -57,15 +50,9 @@
       String channelId,
       @Nullable PendingIntent contentIntent,
       @Nullable String message,
-<<<<<<< HEAD
-      DownloadState[] downloadStates) {
-    return new DownloadNotificationHelper(context, channelId)
-        .buildProgressNotification(smallIcon, contentIntent, message, downloadStates);
-=======
       List<Download> downloads) {
     return new DownloadNotificationHelper(context, channelId)
         .buildProgressNotification(smallIcon, contentIntent, message, downloads);
->>>>>>> c4808182
   }
 
   /**
