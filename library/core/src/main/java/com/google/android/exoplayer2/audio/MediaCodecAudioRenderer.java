/*
 * Copyright (C) 2016 The Android Open Source Project
 *
 * Licensed under the Apache License, Version 2.0 (the "License");
 * you may not use this file except in compliance with the License.
 * You may obtain a copy of the License at
 *
 *      http://www.apache.org/licenses/LICENSE-2.0
 *
 * Unless required by applicable law or agreed to in writing, software
 * distributed under the License is distributed on an "AS IS" BASIS,
 * WITHOUT WARRANTIES OR CONDITIONS OF ANY KIND, either express or implied.
 * See the License for the specific language governing permissions and
 * limitations under the License.
 */
package com.google.android.exoplayer2.audio;

import static com.google.android.exoplayer2.util.Assertions.checkNotNull;
import static java.lang.Math.max;

import android.annotation.SuppressLint;
import android.content.Context;
import android.media.AudioFormat;
import android.media.MediaCodec;
import android.media.MediaCrypto;
import android.media.MediaFormat;
import android.media.audiofx.Virtualizer;
import android.os.Handler;
import androidx.annotation.CallSuper;
import androidx.annotation.Nullable;
import com.google.android.exoplayer2.C;
import com.google.android.exoplayer2.ExoPlaybackException;
import com.google.android.exoplayer2.ExoPlayer;
import com.google.android.exoplayer2.Format;
import com.google.android.exoplayer2.FormatHolder;
import com.google.android.exoplayer2.PlaybackParameters;
import com.google.android.exoplayer2.PlayerMessage.Target;
import com.google.android.exoplayer2.RendererCapabilities;
import com.google.android.exoplayer2.audio.AudioRendererEventListener.EventDispatcher;
import com.google.android.exoplayer2.decoder.DecoderInputBuffer;
import com.google.android.exoplayer2.mediacodec.MediaCodecAdapter;
import com.google.android.exoplayer2.mediacodec.MediaCodecInfo;
import com.google.android.exoplayer2.mediacodec.MediaCodecRenderer;
import com.google.android.exoplayer2.mediacodec.MediaCodecSelector;
import com.google.android.exoplayer2.mediacodec.MediaCodecUtil;
import com.google.android.exoplayer2.mediacodec.MediaCodecUtil.DecoderQueryException;
import com.google.android.exoplayer2.mediacodec.MediaFormatUtil;
import com.google.android.exoplayer2.util.MediaClock;
import com.google.android.exoplayer2.util.MimeTypes;
import com.google.android.exoplayer2.util.Util;
import java.nio.ByteBuffer;
import java.util.ArrayList;
import java.util.Collections;
import java.util.List;

/**
 * Decodes and renders audio using {@link MediaCodec} and an {@link AudioSink}.
 *
 * <p>This renderer accepts the following messages sent via {@link ExoPlayer#createMessage(Target)}
 * on the playback thread:
 *
 * <ul>
 *   <li>Message with type {@link #MSG_SET_VOLUME} to set the volume. The message payload should be
 *       a {@link Float} with 0 being silence and 1 being unity gain.
 *   <li>Message with type {@link #MSG_SET_AUDIO_ATTRIBUTES} to set the audio attributes. The
 *       message payload should be an {@link com.google.android.exoplayer2.audio.AudioAttributes}
 *       instance that will configure the underlying audio track.
 *   <li>Message with type {@link #MSG_SET_AUX_EFFECT_INFO} to set the auxiliary effect. The message
 *       payload should be an {@link AuxEffectInfo} instance that will configure the underlying
 *       audio track.
 *   <li>Message with type {@link #MSG_SET_SKIP_SILENCE_ENABLED} to enable or disable skipping
 *       silences. The message payload should be a {@link Boolean}.
 *   <li>Message with type {@link #MSG_SET_AUDIO_SESSION_ID} to set the audio session ID. The
 *       message payload should be a session ID {@link Integer} that will be attached to the
 *       underlying audio track.
 * </ul>
 */
public class MediaCodecAudioRenderer extends MediaCodecRenderer implements MediaClock {

  private static final String TAG = "MediaCodecAudioRenderer";
  /**
   * Custom key used to indicate bits per sample by some decoders on Vivo devices. For example
   * OMX.vivo.alac.decoder on the Vivo Z1 Pro.
   */
  private static final String VIVO_BITS_PER_SAMPLE_KEY = "v-bits-per-sample";

  private final Context context;
  private final EventDispatcher eventDispatcher;
  private final AudioSink audioSink;

  private int codecMaxInputSize;
  private boolean codecNeedsDiscardChannelsWorkaround;
  private boolean codecNeedsEosBufferTimestampWorkaround;
  /** Codec used for DRM decryption only in passthrough and offload. */
  @Nullable private Format decryptOnlyCodecFormat;

  private long currentPositionUs;
  private boolean allowFirstBufferPositionDiscontinuity;
  private boolean allowPositionDiscontinuity;

  private boolean experimentalKeepAudioTrackOnSeek;

  @Nullable private WakeupListener wakeupListener;

  /**
   * @param context A context.
   * @param mediaCodecSelector A decoder selector.
   */
  public MediaCodecAudioRenderer(Context context, MediaCodecSelector mediaCodecSelector) {
    this(context, mediaCodecSelector, /* eventHandler= */ null, /* eventListener= */ null);
  }

  /**
   * @param context A context.
   * @param mediaCodecSelector A decoder selector.
   * @param eventHandler A handler to use when delivering events to {@code eventListener}. May be
   *     null if delivery of events is not required.
   * @param eventListener A listener of events. May be null if delivery of events is not required.
   */
  public MediaCodecAudioRenderer(
      Context context,
      MediaCodecSelector mediaCodecSelector,
      @Nullable Handler eventHandler,
      @Nullable AudioRendererEventListener eventListener) {
    this(context, mediaCodecSelector, eventHandler, eventListener, (AudioCapabilities) null);
  }

  /**
   * @param context A context.
   * @param mediaCodecSelector A decoder selector.
   * @param eventHandler A handler to use when delivering events to {@code eventListener}. May be
   *     null if delivery of events is not required.
   * @param eventListener A listener of events. May be null if delivery of events is not required.
   * @param audioCapabilities The audio capabilities for playback on this device. May be null if the
   *     default capabilities (no encoded audio passthrough support) should be assumed.
   * @param audioProcessors Optional {@link AudioProcessor}s that will process PCM audio before
   *     output.
   */
  public MediaCodecAudioRenderer(
      Context context,
      MediaCodecSelector mediaCodecSelector,
      @Nullable Handler eventHandler,
      @Nullable AudioRendererEventListener eventListener,
      @Nullable AudioCapabilities audioCapabilities,
      AudioProcessor... audioProcessors) {
    this(
        context,
        mediaCodecSelector,
        eventHandler,
        eventListener,
        new DefaultAudioSink(audioCapabilities, audioProcessors));
  }

  /**
   * @param context A context.
   * @param mediaCodecSelector A decoder selector.
   * @param eventHandler A handler to use when delivering events to {@code eventListener}. May be
   *     null if delivery of events is not required.
   * @param eventListener A listener of events. May be null if delivery of events is not required.
   * @param audioSink The sink to which audio will be output.
   */
  public MediaCodecAudioRenderer(
      Context context,
      MediaCodecSelector mediaCodecSelector,
      @Nullable Handler eventHandler,
      @Nullable AudioRendererEventListener eventListener,
      AudioSink audioSink) {
    this(
        context,
        mediaCodecSelector,
        /* enableDecoderFallback= */ false,
        eventHandler,
        eventListener,
        audioSink);
  }

  /**
   * @param context A context.
   * @param mediaCodecSelector A decoder selector.
   * @param enableDecoderFallback Whether to enable fallback to lower-priority decoders if decoder
   *     initialization fails. This may result in using a decoder that is slower/less efficient than
   *     the primary decoder.
   * @param eventHandler A handler to use when delivering events to {@code eventListener}. May be
   *     null if delivery of events is not required.
   * @param eventListener A listener of events. May be null if delivery of events is not required.
   * @param audioSink The sink to which audio will be output.
   */
  public MediaCodecAudioRenderer(
      Context context,
      MediaCodecSelector mediaCodecSelector,
      boolean enableDecoderFallback,
      @Nullable Handler eventHandler,
      @Nullable AudioRendererEventListener eventListener,
      AudioSink audioSink) {
    super(
        C.TRACK_TYPE_AUDIO,
        mediaCodecSelector,
        enableDecoderFallback,
        /* assumedMinimumCodecOperatingRate= */ 44100);
    this.context = context.getApplicationContext();
    this.audioSink = audioSink;
    eventDispatcher = new EventDispatcher(eventHandler, eventListener);
    audioSink.setListener(new AudioSinkListener());
  }

  @Override
  public String getName() {
    return TAG;
  }

  /**
   * Sets whether to enable the experimental feature that keeps and flushes the {@link
   * android.media.AudioTrack} when a seek occurs, as opposed to releasing and reinitialising. Off
   * by default.
   *
   * <p>This method is experimental, and will be renamed or removed in a future release.
   *
   * @param enableKeepAudioTrackOnSeek Whether to keep the {@link android.media.AudioTrack} on seek.
   */
  public void experimentalSetEnableKeepAudioTrackOnSeek(boolean enableKeepAudioTrackOnSeek) {
    this.experimentalKeepAudioTrackOnSeek = enableKeepAudioTrackOnSeek;
  }

  @Override
  @Capabilities
  protected int supportsFormat(MediaCodecSelector mediaCodecSelector, Format format)
      throws DecoderQueryException {
    if (!MimeTypes.isAudio(format.sampleMimeType)) {
      return RendererCapabilities.create(FORMAT_UNSUPPORTED_TYPE);
    }
    @TunnelingSupport
    int tunnelingSupport = Util.SDK_INT >= 21 ? TUNNELING_SUPPORTED : TUNNELING_NOT_SUPPORTED;
    boolean formatHasDrm = format.exoMediaCryptoType != null;
    boolean supportsFormatDrm = supportsFormatDrm(format);
    // In direct mode, if the format has DRM then we need to use a decoder that only decrypts.
    // Else we don't don't need a decoder at all.
    if (supportsFormatDrm
        && audioSink.supportsFormat(format)
        && (!formatHasDrm || MediaCodecUtil.getDecryptOnlyDecoderInfo() != null)) {
      return RendererCapabilities.create(FORMAT_HANDLED, ADAPTIVE_NOT_SEAMLESS, tunnelingSupport);
    }
    // If the input is PCM then it will be passed directly to the sink. Hence the sink must support
    // the input format directly.
    if (MimeTypes.AUDIO_RAW.equals(format.sampleMimeType) && !audioSink.supportsFormat(format)) {
      return RendererCapabilities.create(FORMAT_UNSUPPORTED_SUBTYPE);
    }
    // For all other input formats, we expect the decoder to output 16-bit PCM.
    if (!audioSink.supportsFormat(
        Util.getPcmFormat(C.ENCODING_PCM_16BIT, format.channelCount, format.sampleRate))) {
      return RendererCapabilities.create(FORMAT_UNSUPPORTED_SUBTYPE);
    }
    List<MediaCodecInfo> decoderInfos =
        getDecoderInfos(mediaCodecSelector, format, /* requiresSecureDecoder= */ false);
    if (decoderInfos.isEmpty()) {
      return RendererCapabilities.create(FORMAT_UNSUPPORTED_SUBTYPE);
    }
    if (!supportsFormatDrm) {
      return RendererCapabilities.create(FORMAT_UNSUPPORTED_DRM);
    }
    // Check capabilities for the first decoder in the list, which takes priority.
    MediaCodecInfo decoderInfo = decoderInfos.get(0);
    boolean isFormatSupported = decoderInfo.isFormatSupported(format);
    @AdaptiveSupport
    int adaptiveSupport =
        isFormatSupported && decoderInfo.isSeamlessAdaptationSupported(format)
            ? ADAPTIVE_SEAMLESS
            : ADAPTIVE_NOT_SEAMLESS;
    @FormatSupport
    int formatSupport = isFormatSupported ? FORMAT_HANDLED : FORMAT_EXCEEDS_CAPABILITIES;
    return RendererCapabilities.create(formatSupport, adaptiveSupport, tunnelingSupport);
  }

  @Override
  protected List<MediaCodecInfo> getDecoderInfos(
      MediaCodecSelector mediaCodecSelector, Format format, boolean requiresSecureDecoder)
      throws DecoderQueryException {
    @Nullable String mimeType = format.sampleMimeType;
    if (mimeType == null) {
      return Collections.emptyList();
    }
    if (audioSink.supportsFormat(format)) {
      // The format is supported directly, so a codec is only needed for decryption.
      @Nullable MediaCodecInfo codecInfo = MediaCodecUtil.getDecryptOnlyDecoderInfo();
      if (codecInfo != null) {
        return Collections.singletonList(codecInfo);
      }
    }
    List<MediaCodecInfo> decoderInfos =
        mediaCodecSelector.getDecoderInfos(
            mimeType, requiresSecureDecoder, /* requiresTunnelingDecoder= */ false);
    decoderInfos = MediaCodecUtil.getDecoderInfosSortedByFormatSupport(decoderInfos, format);
    if (MimeTypes.AUDIO_E_AC3_JOC.equals(mimeType)) {
      // E-AC3 decoders can decode JOC streams, but in 2-D rather than 3-D.
      List<MediaCodecInfo> decoderInfosWithEac3 = new ArrayList<>(decoderInfos);
      decoderInfosWithEac3.addAll(
          mediaCodecSelector.getDecoderInfos(
              MimeTypes.AUDIO_E_AC3, requiresSecureDecoder, /* requiresTunnelingDecoder= */ false));
      decoderInfos = decoderInfosWithEac3;
    }
    return Collections.unmodifiableList(decoderInfos);
  }

  @Override
  protected boolean shouldUseBypass(Format format) {
    return audioSink.supportsFormat(format);
  }

  @Override
  protected void configureCodec(
      MediaCodecInfo codecInfo,
      MediaCodecAdapter codecAdapter,
      Format format,
      @Nullable MediaCrypto crypto,
      float codecOperatingRate) {
    codecMaxInputSize = getCodecMaxInputSize(codecInfo, format, getStreamFormats());
    codecNeedsDiscardChannelsWorkaround = codecNeedsDiscardChannelsWorkaround(codecInfo.name);
    codecNeedsEosBufferTimestampWorkaround = codecNeedsEosBufferTimestampWorkaround(codecInfo.name);
    MediaFormat mediaFormat =
        getMediaFormat(format, codecInfo.codecMimeType, codecMaxInputSize, codecOperatingRate);
    codecAdapter.configure(mediaFormat, /* surface= */ null, crypto, /* flags= */ 0);
    // Store the input MIME type if we're only using the codec for decryption.
    boolean decryptOnlyCodecEnabled =
        MimeTypes.AUDIO_RAW.equals(codecInfo.mimeType)
            && !MimeTypes.AUDIO_RAW.equals(format.sampleMimeType);
    decryptOnlyCodecFormat = decryptOnlyCodecEnabled ? format : null;
  }

  @Override
  protected @KeepCodecResult int canKeepCodec(
      MediaCodec codec, MediaCodecInfo codecInfo, Format oldFormat, Format newFormat) {
    if (getCodecMaxInputSize(codecInfo, newFormat) > codecMaxInputSize) {
      return KEEP_CODEC_RESULT_NO;
    } else if (codecInfo.isSeamlessAdaptationSupported(
        oldFormat, newFormat, /* isNewFormatComplete= */ true)) {
      return KEEP_CODEC_RESULT_YES_WITHOUT_RECONFIGURATION;
    } else if (canKeepCodecWithFlush(oldFormat, newFormat)) {
      return KEEP_CODEC_RESULT_YES_WITH_FLUSH;
    } else {
      return KEEP_CODEC_RESULT_NO;
    }
  }

  /**
   * Returns whether the codec can be flushed and reused when switching to a new format. Reuse is
   * generally possible when the codec would be configured in an identical way after the format
   * change (excluding {@link MediaFormat#KEY_MAX_INPUT_SIZE} and configuration that does not come
   * from the {@link Format}).
   *
   * @param oldFormat The first format.
   * @param newFormat The second format.
   * @return Whether the codec can be flushed and reused when switching to a new format.
   */
  protected boolean canKeepCodecWithFlush(Format oldFormat, Format newFormat) {
    // Flush and reuse the codec if the audio format and initialization data matches. For Opus, we
    // don't flush and reuse the codec because the decoder may discard samples after flushing, which
    // would result in audio being dropped just after a stream change (see [Internal: b/143450854]).
    return Util.areEqual(oldFormat.sampleMimeType, newFormat.sampleMimeType)
        && oldFormat.channelCount == newFormat.channelCount
        && oldFormat.sampleRate == newFormat.sampleRate
        && oldFormat.pcmEncoding == newFormat.pcmEncoding
        && oldFormat.initializationDataEquals(newFormat)
        && !MimeTypes.AUDIO_OPUS.equals(oldFormat.sampleMimeType);
  }

  @Override
  @Nullable
  public MediaClock getMediaClock() {
    return this;
  }

  @Override
  protected float getCodecOperatingRateV23(
      float operatingRate, Format format, Format[] streamFormats) {
    // Use the highest known stream sample-rate up front, to avoid having to reconfigure the codec
    // should an adaptive switch to that stream occur.
    int maxSampleRate = -1;
    for (Format streamFormat : streamFormats) {
      int streamSampleRate = streamFormat.sampleRate;
      if (streamSampleRate != Format.NO_VALUE) {
        maxSampleRate = max(maxSampleRate, streamSampleRate);
      }
    }
    return maxSampleRate == -1 ? CODEC_OPERATING_RATE_UNSET : (maxSampleRate * operatingRate);
  }

  @Override
  protected void onCodecInitialized(
      String name, long initializedTimestampMs, long initializationDurationMs) {
    eventDispatcher.decoderInitialized(name, initializedTimestampMs, initializationDurationMs);
  }

  @Override
  protected void onInputFormatChanged(FormatHolder formatHolder) throws ExoPlaybackException {
    super.onInputFormatChanged(formatHolder);
    eventDispatcher.inputFormatChanged(formatHolder.format);
  }

  @Override
  protected void onOutputFormatChanged(Format format, @Nullable MediaFormat mediaFormat)
      throws ExoPlaybackException {
    Format audioSinkInputFormat;
    @Nullable int[] channelMap = null;
    if (decryptOnlyCodecFormat != null) { // Direct playback with a codec for decryption.
      audioSinkInputFormat = decryptOnlyCodecFormat;
    } else if (getCodec() == null) { // Direct playback with codec bypass.
      audioSinkInputFormat = format;
    } else {
      @C.PcmEncoding int pcmEncoding;
      if (MimeTypes.AUDIO_RAW.equals(format.sampleMimeType)) {
        // For PCM streams, the encoder passes through int samples despite set to float mode.
        pcmEncoding = format.pcmEncoding;
      } else if (Util.SDK_INT >= 24 && mediaFormat.containsKey(MediaFormat.KEY_PCM_ENCODING)) {
        pcmEncoding = mediaFormat.getInteger(MediaFormat.KEY_PCM_ENCODING);
      } else if (mediaFormat.containsKey(VIVO_BITS_PER_SAMPLE_KEY)) {
        pcmEncoding = Util.getPcmEncoding(mediaFormat.getInteger(VIVO_BITS_PER_SAMPLE_KEY));
      } else {
        // If the format is anything other than PCM then we assume that the audio decoder will
        // output 16-bit PCM.
        pcmEncoding =
            MimeTypes.AUDIO_RAW.equals(format.sampleMimeType)
                ? format.pcmEncoding
                : C.ENCODING_PCM_16BIT;
      }
      audioSinkInputFormat =
          new Format.Builder()
              .setSampleMimeType(MimeTypes.AUDIO_RAW)
              .setPcmEncoding(pcmEncoding)
              .setEncoderDelay(format.encoderDelay)
              .setEncoderPadding(format.encoderPadding)
              .setChannelCount(mediaFormat.getInteger(MediaFormat.KEY_CHANNEL_COUNT))
              .setSampleRate(mediaFormat.getInteger(MediaFormat.KEY_SAMPLE_RATE))
              .build();
      if (codecNeedsDiscardChannelsWorkaround
          && audioSinkInputFormat.channelCount == 6
          && format.channelCount < 6) {
        channelMap = new int[format.channelCount];
        for (int i = 0; i < format.channelCount; i++) {
          channelMap[i] = i;
        }
      }
    }
    try {
      audioSink.configure(audioSinkInputFormat, /* specifiedBufferSize= */ 0, channelMap);
    } catch (AudioSink.ConfigurationException e) {
<<<<<<< HEAD
      throw createRendererException(e, outputFormat);
    }
  }

  /**
   * Returns the {@link C.Encoding} constant to use for passthrough of the given format, or {@link
   * C#ENCODING_INVALID} if passthrough is not possible.
   *
   * @param format The format for which to get the encoding.
   * @return The {@link C.Encoding} corresponding to the format, or {@link C#ENCODING_INVALID} if
   *     the format is not supported.
   */
  @C.Encoding
  protected int getPassthroughEncoding(Format format) {
    @Nullable String mimeType = format.sampleMimeType;
    if (MimeTypes.AUDIO_RAW.equals(mimeType)) {
      // PCM passthrough is not supported.
      return C.ENCODING_INVALID;
    }
    if (MimeTypes.AUDIO_E_AC3_JOC.equals(mimeType)) {
      // E-AC3 JOC is object-based so the output channel count is arbitrary.
      Format eAc3JocFormat = format.buildUpon().setChannelCount(Format.NO_VALUE).build();
      if (audioSink.supportsOutput(eAc3JocFormat, C.ENCODING_E_AC3_JOC)) {
        return MimeTypes.getEncoding(MimeTypes.AUDIO_E_AC3_JOC, format.codecs);
      }
      // E-AC3 receivers can decode JOC streams, but in 2-D rather than 3-D, so try to fall back.
      mimeType = MimeTypes.AUDIO_E_AC3;
    }

    // TVirl
    if (mimeType == null) {
      return C.ENCODING_INVALID;
    }
    // !TVirl
    @C.Encoding int encoding = MimeTypes.getEncoding(mimeType, format.codecs);
    if (audioSink.supportsOutput(format, encoding)) {
      return encoding;
    } else {
      return C.ENCODING_INVALID;
=======
      throw createRendererException(e, format);
>>>>>>> 8a0d52be
    }
  }

  /**
   * Called when the audio session id becomes known. The default implementation is a no-op. One
   * reason for overriding this method would be to instantiate and enable a {@link Virtualizer} in
   * order to spatialize the audio channels. For this use case, any {@link Virtualizer} instances
   * should be released in {@link #onDisabled()} (if not before).
   *
   * <p>See {@link AudioSink.Listener#onAudioSessionId(int)}.
   */
  protected void onAudioSessionId(int audioSessionId) {
    // Do nothing.
  }

  /** See {@link AudioSink.Listener#onPositionDiscontinuity()}. */
  @CallSuper
  protected void onPositionDiscontinuity() {
    // We are out of sync so allow currentPositionUs to jump backwards.
    allowPositionDiscontinuity = true;
  }

  @Override
  protected void onEnabled(boolean joining, boolean mayRenderStartOfStream)
      throws ExoPlaybackException {
    super.onEnabled(joining, mayRenderStartOfStream);
    eventDispatcher.enabled(decoderCounters);
    int tunnelingAudioSessionId = getConfiguration().tunnelingAudioSessionId;
    if (tunnelingAudioSessionId != C.AUDIO_SESSION_ID_UNSET) {
      audioSink.enableTunnelingV21(tunnelingAudioSessionId);
    } else {
      audioSink.disableTunneling();
    }
  }

  @Override
  protected void onPositionReset(long positionUs, boolean joining) throws ExoPlaybackException {
    super.onPositionReset(positionUs, joining);
    if (experimentalKeepAudioTrackOnSeek) {
      audioSink.experimentalFlushWithoutAudioTrackRelease();
    } else {
      audioSink.flush();
    }

    currentPositionUs = positionUs;
    allowFirstBufferPositionDiscontinuity = true;
    allowPositionDiscontinuity = true;
  }

  @Override
  protected void onStarted() {
    super.onStarted();
    audioSink.play();
  }

  @Override
  protected void onStopped() {
    updateCurrentPosition();
    audioSink.pause();
    super.onStopped();
  }

  @Override
  protected void onDisabled() {
    try {
      audioSink.flush();
    } finally {
      try {
        super.onDisabled();
      } finally {
        eventDispatcher.disabled(decoderCounters);
      }
    }
  }

  @Override
  protected void onReset() {
    try {
      super.onReset();
    } finally {
      audioSink.reset();
    }
  }

  @Override
  public boolean isEnded() {
    return super.isEnded() && audioSink.isEnded();
  }

  @Override
  public boolean isReady() {
    return audioSink.hasPendingData() || super.isReady();
  }

  @Override
  public long getPositionUs() {
    if (getState() == STATE_STARTED) {
      updateCurrentPosition();
    }
    return currentPositionUs;
  }

  @Override
  public void setPlaybackParameters(PlaybackParameters playbackParameters) {
    audioSink.setPlaybackParameters(playbackParameters);
  }

  @Override
  public PlaybackParameters getPlaybackParameters() {
    return audioSink.getPlaybackParameters();
  }

  @Override
  protected void onQueueInputBuffer(DecoderInputBuffer buffer) {
    if (allowFirstBufferPositionDiscontinuity && !buffer.isDecodeOnly()) {
      // TODO: Remove this hack once we have a proper fix for [Internal: b/71876314].
      // Allow the position to jump if the first presentable input buffer has a timestamp that
      // differs significantly from what was expected.
      if (Math.abs(buffer.timeUs - currentPositionUs) > 500000) {
        currentPositionUs = buffer.timeUs;
      }
      allowFirstBufferPositionDiscontinuity = false;
    }
  }

  @Override
  protected void onProcessedStreamChange() {
    super.onProcessedStreamChange();
    audioSink.handleDiscontinuity();
  }

  @Override
  protected boolean processOutputBuffer(
      long positionUs,
      long elapsedRealtimeUs,
      @Nullable MediaCodec codec,
      @Nullable ByteBuffer buffer,
      int bufferIndex,
      int bufferFlags,
      int sampleCount,
      long bufferPresentationTimeUs,
      boolean isDecodeOnlyBuffer,
      boolean isLastBuffer,
      Format format)
      throws ExoPlaybackException {
    checkNotNull(buffer);
    if (codec != null
        && codecNeedsEosBufferTimestampWorkaround
        && bufferPresentationTimeUs == 0
        && (bufferFlags & MediaCodec.BUFFER_FLAG_END_OF_STREAM) != 0
        && getLargestQueuedPresentationTimeUs() != C.TIME_UNSET) {
      bufferPresentationTimeUs = getLargestQueuedPresentationTimeUs();
    }

    if (decryptOnlyCodecFormat != null
        && (bufferFlags & MediaCodec.BUFFER_FLAG_CODEC_CONFIG) != 0) {
      // Discard output buffers from the passthrough (raw) decoder containing codec specific data.
      checkNotNull(codec).releaseOutputBuffer(bufferIndex, false);
      return true;
    }

    if (isDecodeOnlyBuffer) {
      if (codec != null) {
        codec.releaseOutputBuffer(bufferIndex, false);
      }
      decoderCounters.skippedOutputBufferCount += sampleCount;
      audioSink.handleDiscontinuity();
      return true;
    }

    boolean fullyConsumed;
    try {
      fullyConsumed = audioSink.handleBuffer(buffer, bufferPresentationTimeUs, sampleCount);
    } catch (AudioSink.InitializationException | AudioSink.WriteException e) {
      throw createRendererException(e, format);
    }

    if (fullyConsumed) {
      if (codec != null) {
        codec.releaseOutputBuffer(bufferIndex, false);
      }
      decoderCounters.renderedOutputBufferCount += sampleCount;
      return true;
    }

    return false;
  }

  @Override
  protected void renderToEndOfStream() throws ExoPlaybackException {
    try {
      audioSink.playToEndOfStream();
    } catch (AudioSink.WriteException e) {
      @Nullable Format outputFormat = getOutputFormat();
      throw createRendererException(e, outputFormat != null ? outputFormat : getInputFormat());
    }
  }

  @Override
  public void handleMessage(int messageType, @Nullable Object message) throws ExoPlaybackException {
    switch (messageType) {
      case MSG_SET_VOLUME:
        audioSink.setVolume((Float) message);
        break;
      case MSG_SET_AUDIO_ATTRIBUTES:
        AudioAttributes audioAttributes = (AudioAttributes) message;
        audioSink.setAudioAttributes(audioAttributes);
        break;
      case MSG_SET_AUX_EFFECT_INFO:
        AuxEffectInfo auxEffectInfo = (AuxEffectInfo) message;
        audioSink.setAuxEffectInfo(auxEffectInfo);
        break;
      case MSG_SET_SKIP_SILENCE_ENABLED:
        audioSink.setSkipSilenceEnabled((Boolean) message);
        break;
      case MSG_SET_AUDIO_SESSION_ID:
        audioSink.setAudioSessionId((Integer) message);
        break;
      case MSG_SET_WAKEUP_LISTENER:
        this.wakeupListener = (WakeupListener) message;
        break;
      default:
        super.handleMessage(messageType, message);
        break;
    }
  }

  /**
   * Returns a maximum input size suitable for configuring a codec for {@code format} in a way that
   * will allow possible adaptation to other compatible formats in {@code streamFormats}.
   *
   * @param codecInfo A {@link MediaCodecInfo} describing the decoder.
   * @param format The {@link Format} for which the codec is being configured.
   * @param streamFormats The possible stream formats.
   * @return A suitable maximum input size.
   */
  protected int getCodecMaxInputSize(
      MediaCodecInfo codecInfo, Format format, Format[] streamFormats) {
    int maxInputSize = getCodecMaxInputSize(codecInfo, format);
    if (streamFormats.length == 1) {
      // The single entry in streamFormats must correspond to the format for which the codec is
      // being configured.
      return maxInputSize;
    }
    for (Format streamFormat : streamFormats) {
      if (codecInfo.isSeamlessAdaptationSupported(
          format, streamFormat, /* isNewFormatComplete= */ false)) {
        maxInputSize = max(maxInputSize, getCodecMaxInputSize(codecInfo, streamFormat));
      }
    }
    return maxInputSize;
  }

  /**
   * Returns a maximum input buffer size for a given {@link Format}.
   *
   * @param codecInfo A {@link MediaCodecInfo} describing the decoder.
   * @param format The {@link Format}.
   * @return A maximum input buffer size in bytes, or {@link Format#NO_VALUE} if a maximum could not
   *     be determined.
   */
  private int getCodecMaxInputSize(MediaCodecInfo codecInfo, Format format) {
    if ("OMX.google.raw.decoder".equals(codecInfo.name)) {
      // OMX.google.raw.decoder didn't resize its output buffers correctly prior to N, except on
      // Android TV running M, so there's no point requesting a non-default input size. Doing so may
      // cause a native crash, whereas not doing so will cause a more controlled failure when
      // attempting to fill an input buffer. See: https://github.com/google/ExoPlayer/issues/4057.
      if (Util.SDK_INT < 24 && !(Util.SDK_INT == 23 && Util.isTv(context))) {
        return Format.NO_VALUE;
      }
    }
    return format.maxInputSize;
  }

  /**
   * Returns the framework {@link MediaFormat} that can be used to configure a {@link MediaCodec}
   * for decoding the given {@link Format} for playback.
   *
   * @param format The {@link Format} of the media.
   * @param codecMimeType The MIME type handled by the codec.
   * @param codecMaxInputSize The maximum input size supported by the codec.
   * @param codecOperatingRate The codec operating rate, or {@link #CODEC_OPERATING_RATE_UNSET} if
   *     no codec operating rate should be set.
   * @return The framework {@link MediaFormat}.
   */
  @SuppressLint("InlinedApi")
  protected MediaFormat getMediaFormat(
      Format format, String codecMimeType, int codecMaxInputSize, float codecOperatingRate) {
    MediaFormat mediaFormat = new MediaFormat();
    // Set format parameters that should always be set.
    mediaFormat.setString(MediaFormat.KEY_MIME, codecMimeType);
    mediaFormat.setInteger(MediaFormat.KEY_CHANNEL_COUNT, format.channelCount);
    mediaFormat.setInteger(MediaFormat.KEY_SAMPLE_RATE, format.sampleRate);
    MediaFormatUtil.setCsdBuffers(mediaFormat, format.initializationData);
    // Set codec max values.
    MediaFormatUtil.maybeSetInteger(mediaFormat, MediaFormat.KEY_MAX_INPUT_SIZE, codecMaxInputSize);
    // Set codec configuration values.
    if (Util.SDK_INT >= 23) {
      mediaFormat.setInteger(MediaFormat.KEY_PRIORITY, 0 /* realtime priority */);
      if (codecOperatingRate != CODEC_OPERATING_RATE_UNSET && !deviceDoesntSupportOperatingRate()) {
        mediaFormat.setFloat(MediaFormat.KEY_OPERATING_RATE, codecOperatingRate);
      }
    }
    if (Util.SDK_INT <= 28 && MimeTypes.AUDIO_AC4.equals(format.sampleMimeType)) {
      // On some older builds, the AC-4 decoder expects to receive samples formatted as raw frames
      // not sync frames. Set a format key to override this.
      mediaFormat.setInteger("ac4-is-sync", 1);
    }
    if (Util.SDK_INT >= 24
        && audioSink.getFormatSupport(
                Util.getPcmFormat(C.ENCODING_PCM_FLOAT, format.channelCount, format.sampleRate))
            == AudioSink.SINK_FORMAT_SUPPORTED_DIRECTLY) {
      mediaFormat.setInteger(MediaFormat.KEY_PCM_ENCODING, AudioFormat.ENCODING_PCM_FLOAT);
    }
    return mediaFormat;
  }

  private void updateCurrentPosition() {
    long newCurrentPositionUs = audioSink.getCurrentPositionUs(isEnded());
    if (newCurrentPositionUs != AudioSink.CURRENT_POSITION_NOT_SET) {
      currentPositionUs =
          allowPositionDiscontinuity
              ? newCurrentPositionUs
              : max(currentPositionUs, newCurrentPositionUs);
      allowPositionDiscontinuity = false;
    }
  }

  /**
   * Returns whether the device's decoders are known to not support setting the codec operating
   * rate.
   *
   * <p>See <a href="https://github.com/google/ExoPlayer/issues/5821">GitHub issue #5821</a>.
   */
  private static boolean deviceDoesntSupportOperatingRate() {
    return Util.SDK_INT == 23
        && ("ZTE B2017G".equals(Util.MODEL) || "AXON 7 mini".equals(Util.MODEL));
  }

  /**
   * Returns whether the decoder is known to output six audio channels when provided with input with
   * fewer than six channels.
   *
   * <p>See [Internal: b/35655036].
   */
  private static boolean codecNeedsDiscardChannelsWorkaround(String codecName) {
    // The workaround applies to Samsung Galaxy S6 and Samsung Galaxy S7.
    return Util.SDK_INT < 24
        && "OMX.SEC.aac.dec".equals(codecName)
        && "samsung".equals(Util.MANUFACTURER)
        && (Util.DEVICE.startsWith("zeroflte")
            || Util.DEVICE.startsWith("herolte")
            || Util.DEVICE.startsWith("heroqlte"));
  }

  /**
   * Returns whether the decoder may output a non-empty buffer with timestamp 0 as the end of stream
   * buffer.
   *
   * <p>See <a href="https://github.com/google/ExoPlayer/issues/5045">GitHub issue #5045</a>.
   */
  private static boolean codecNeedsEosBufferTimestampWorkaround(String codecName) {
    return Util.SDK_INT < 21
        && "OMX.SEC.mp3.dec".equals(codecName)
        && "samsung".equals(Util.MANUFACTURER)
        && (Util.DEVICE.startsWith("baffin")
            || Util.DEVICE.startsWith("grand")
            || Util.DEVICE.startsWith("fortuna")
            || Util.DEVICE.startsWith("gprimelte")
            || Util.DEVICE.startsWith("j2y18lte")
            || Util.DEVICE.startsWith("ms01"));
  }

  private final class AudioSinkListener implements AudioSink.Listener {

    @Override
    public void onAudioSessionId(int audioSessionId) {
      eventDispatcher.audioSessionId(audioSessionId);
      MediaCodecAudioRenderer.this.onAudioSessionId(audioSessionId);
    }

    @Override
    public void onPositionDiscontinuity() {
      MediaCodecAudioRenderer.this.onPositionDiscontinuity();
    }

    @Override
    public void onPositionAdvancing(long playoutStartSystemTimeMs) {
      eventDispatcher.positionAdvancing(playoutStartSystemTimeMs);
    }

    @Override
    public void onUnderrun(int bufferSize, long bufferSizeMs, long elapsedSinceLastFeedMs) {
      eventDispatcher.underrun(bufferSize, bufferSizeMs, elapsedSinceLastFeedMs);
    }

    @Override
    public void onSkipSilenceEnabledChanged(boolean skipSilenceEnabled) {
      eventDispatcher.skipSilenceEnabledChanged(skipSilenceEnabled);
    }

    @Override
    public void onOffloadBufferEmptying() {
      if (wakeupListener != null) {
        wakeupListener.onWakeup();
      }
    }

    @Override
    public void onOffloadBufferFull(long bufferEmptyingDeadlineMs) {
      if (wakeupListener != null) {
        wakeupListener.onSleep(bufferEmptyingDeadlineMs);
      }
    }
  }
}<|MERGE_RESOLUTION|>--- conflicted
+++ resolved
@@ -442,49 +442,7 @@
     try {
       audioSink.configure(audioSinkInputFormat, /* specifiedBufferSize= */ 0, channelMap);
     } catch (AudioSink.ConfigurationException e) {
-<<<<<<< HEAD
-      throw createRendererException(e, outputFormat);
-    }
-  }
-
-  /**
-   * Returns the {@link C.Encoding} constant to use for passthrough of the given format, or {@link
-   * C#ENCODING_INVALID} if passthrough is not possible.
-   *
-   * @param format The format for which to get the encoding.
-   * @return The {@link C.Encoding} corresponding to the format, or {@link C#ENCODING_INVALID} if
-   *     the format is not supported.
-   */
-  @C.Encoding
-  protected int getPassthroughEncoding(Format format) {
-    @Nullable String mimeType = format.sampleMimeType;
-    if (MimeTypes.AUDIO_RAW.equals(mimeType)) {
-      // PCM passthrough is not supported.
-      return C.ENCODING_INVALID;
-    }
-    if (MimeTypes.AUDIO_E_AC3_JOC.equals(mimeType)) {
-      // E-AC3 JOC is object-based so the output channel count is arbitrary.
-      Format eAc3JocFormat = format.buildUpon().setChannelCount(Format.NO_VALUE).build();
-      if (audioSink.supportsOutput(eAc3JocFormat, C.ENCODING_E_AC3_JOC)) {
-        return MimeTypes.getEncoding(MimeTypes.AUDIO_E_AC3_JOC, format.codecs);
-      }
-      // E-AC3 receivers can decode JOC streams, but in 2-D rather than 3-D, so try to fall back.
-      mimeType = MimeTypes.AUDIO_E_AC3;
-    }
-
-    // TVirl
-    if (mimeType == null) {
-      return C.ENCODING_INVALID;
-    }
-    // !TVirl
-    @C.Encoding int encoding = MimeTypes.getEncoding(mimeType, format.codecs);
-    if (audioSink.supportsOutput(format, encoding)) {
-      return encoding;
-    } else {
-      return C.ENCODING_INVALID;
-=======
       throw createRendererException(e, format);
->>>>>>> 8a0d52be
     }
   }
 
