--- conflicted
+++ resolved
@@ -567,15 +567,7 @@
    * @return The next URL.
    * @throws IOException If redirection isn't possible.
    */
-<<<<<<< HEAD
-  /* TVirl: make it possible to override so we can check if redirect goes to different
-            media type (HLS -> http progressive)
-  private static URL handleRedirect(URL originalUrl, String location) throws IOException {
-  */
-  protected URL handleRedirect(URL originalUrl, String location) throws IOException {
-=======
   private static URL handleRedirect(URL originalUrl, @Nullable String location) throws IOException {
->>>>>>> 9a9ef439
     if (location == null) {
       throw new ProtocolException("Null location redirect");
     }
