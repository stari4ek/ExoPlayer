// Copyright (C) 2014 The Android Open Source Project
//
// Licensed under the Apache License, Version 2.0 (the "License");
// you may not use this file except in compliance with the License.
// You may obtain a copy of the License at
//
//      http://www.apache.org/licenses/LICENSE-2.0
//
// Unless required by applicable law or agreed to in writing, software
// distributed under the License is distributed on an "AS IS" BASIS,
// WITHOUT WARRANTIES OR CONDITIONS OF ANY KIND, either express or implied.
// See the License for the specific language governing permissions and
// limitations under the License.
apply plugin: 'com.android.library'
//apply plugin: 'bintray-release'

android {
    compileSdkVersion 23
    buildToolsVersion "23.0.2"

    defaultConfig {
        // Important: ExoPlayerLib specifies a minSdkVersion of 9 because
        // various components provided by the library may be of use on older
        // devices. However, please note that the core video playback
        // functionality provided by the library requires API level 16 or
        // greater.
	// ASTAR: we don't care. use 21 as min
        minSdkVersion 21
        targetSdkVersion 23
    }

    buildTypes {
        release {
            minifyEnabled false
            proguardFiles getDefaultProguardFile('proguard-android.txt'), 'proguard-rules.txt'
        }
    }

    lintOptions {
        abortOnError false
    }
}

dependencies {
    androidTestCompile 'com.google.dexmaker:dexmaker:1.2'
    androidTestCompile 'com.google.dexmaker:dexmaker-mockito:1.2'
    androidTestCompile 'org.mockito:mockito-core:1.9.5'
}

android.libraryVariants.all { variant ->
    def name = variant.buildType.name
    if (name.equals(com.android.builder.core.BuilderConstants.DEBUG)) {
        return; // Skip debug builds.
    }
    def task = project.tasks.create "jar${name.capitalize()}", Jar
    task.dependsOn variant.javaCompile
    task.from variant.javaCompile.destinationDir
    artifacts.add('archives', task);
}

android.libraryVariants.all { variant ->
    task("generate${variant.name.capitalize()}Javadoc", type: Javadoc) {
        title = "ExoPlayer library"
        description "Generates Javadoc for $variant.name."
        source = variant.javaCompile.source
        classpath = files(variant.javaCompile.classpath.files, project.android.getBootClasspath())
        options {
            links "http://docs.oracle.com/javase/7/docs/api/"
            linksOffline "https://developer.android.com/reference","${android.sdkDirectory}/docs/reference"
        }
        exclude '**/BuildConfig.java'
        exclude '**/R.java'
    }
}

<<<<<<< HEAD
//publish {
//    repoName = 'exoplayer'
//    userOrg = 'google'
//    groupId = 'com.google.android.exoplayer'
//    artifactId = 'exoplayer'
//    version = 'r1.5.4'
//    description = 'The ExoPlayer library.'
//    website = 'https://github.com/google/ExoPlayer'
//}
=======
publish {
    repoName = 'exoplayer'
    userOrg = 'google'
    groupId = 'com.google.android.exoplayer'
    artifactId = 'exoplayer'
    version = 'r1.5.5'
    description = 'The ExoPlayer library.'
    website = 'https://github.com/google/ExoPlayer'
}
>>>>>>> 264d8d24
<|MERGE_RESOLUTION|>--- conflicted
+++ resolved
@@ -73,24 +73,12 @@
     }
 }
 
-<<<<<<< HEAD
 //publish {
 //    repoName = 'exoplayer'
 //    userOrg = 'google'
 //    groupId = 'com.google.android.exoplayer'
 //    artifactId = 'exoplayer'
-//    version = 'r1.5.4'
+//    version = 'r1.5.5'
 //    description = 'The ExoPlayer library.'
 //    website = 'https://github.com/google/ExoPlayer'
 //}
-=======
-publish {
-    repoName = 'exoplayer'
-    userOrg = 'google'
-    groupId = 'com.google.android.exoplayer'
-    artifactId = 'exoplayer'
-    version = 'r1.5.5'
-    description = 'The ExoPlayer library.'
-    website = 'https://github.com/google/ExoPlayer'
-}
->>>>>>> 264d8d24
