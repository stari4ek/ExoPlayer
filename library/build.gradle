// Copyright (C) 2014 The Android Open Source Project
//
// Licensed under the Apache License, Version 2.0 (the "License");
// you may not use this file except in compliance with the License.
// You may obtain a copy of the License at
//
//      http://www.apache.org/licenses/LICENSE-2.0
//
// Unless required by applicable law or agreed to in writing, software
// distributed under the License is distributed on an "AS IS" BASIS,
// WITHOUT WARRANTIES OR CONDITIONS OF ANY KIND, either express or implied.
// See the License for the specific language governing permissions and
// limitations under the License.
apply plugin: 'com.android.library'
//apply plugin: 'bintray-release'

android {
    compileSdkVersion 23
<<<<<<< HEAD
    buildToolsVersion "23.0.2"
=======
    buildToolsVersion "23.0.1"
>>>>>>> ae22369f

    defaultConfig {
        // Important: ExoPlayerLib specifies a minSdkVersion of 9 because
        // various components provided by the library may be of use on older
        // devices. However, please note that the core video playback
        // functionality provided by the library requires API level 16 or
        // greater.
<<<<<<< HEAD
        minSdkVersion 21
=======
        minSdkVersion 9
>>>>>>> ae22369f
        targetSdkVersion 23
    }

    buildTypes {
        release {
            minifyEnabled false
            proguardFiles getDefaultProguardFile('proguard-android.txt'), 'proguard-rules.txt'
        }
    }

    lintOptions {
        abortOnError false
    }
}

dependencies {
    androidTestCompile 'com.google.dexmaker:dexmaker:1.2'
    androidTestCompile 'com.google.dexmaker:dexmaker-mockito:1.2'
    androidTestCompile 'org.mockito:mockito-core:1.9.5'
}

android.libraryVariants.all { variant ->
    def name = variant.buildType.name
    if (name.equals(com.android.builder.core.BuilderConstants.DEBUG)) {
        return; // Skip debug builds.
    }
    def task = project.tasks.create "jar${name.capitalize()}", Jar
    task.dependsOn variant.javaCompile
    task.from variant.javaCompile.destinationDir
    artifacts.add('archives', task);
}

android.libraryVariants.all { variant ->
    task("generate${variant.name.capitalize()}Javadoc", type: Javadoc) {
        title = "ExoPlayer library"
        description "Generates Javadoc for $variant.name."
        source = variant.javaCompile.source
        classpath = files(variant.javaCompile.classpath.files, project.android.getBootClasspath())
        options {
            links "http://docs.oracle.com/javase/7/docs/api/"
            linksOffline "https://developer.android.com/reference","${android.sdkDirectory}/docs/reference"
        }
        exclude '**/BuildConfig.java'
        exclude '**/R.java'
    }
}

<<<<<<< HEAD
//publish {
//    repoName = 'exoplayer'
//    userOrg = 'google'
//    groupId = 'com.google.android.exoplayer'
//    artifactId = 'exoplayer'
//    version = 'r1.5.2'
//    description = 'The ExoPlayer library.'
//    website = 'https://github.com/google/ExoPlayer'
//}
=======
publish {
    repoName = 'exoplayer'
    userOrg = 'google'
    groupId = 'com.google.android.exoplayer'
    artifactId = 'exoplayer'
    version = 'r1.5.3'
    description = 'The ExoPlayer library.'
    website = 'https://github.com/google/ExoPlayer'
}
>>>>>>> ae22369f
<|MERGE_RESOLUTION|>--- conflicted
+++ resolved
@@ -16,11 +16,7 @@
 
 android {
     compileSdkVersion 23
-<<<<<<< HEAD
     buildToolsVersion "23.0.2"
-=======
-    buildToolsVersion "23.0.1"
->>>>>>> ae22369f
 
     defaultConfig {
         // Important: ExoPlayerLib specifies a minSdkVersion of 9 because
@@ -28,11 +24,8 @@
         // devices. However, please note that the core video playback
         // functionality provided by the library requires API level 16 or
         // greater.
-<<<<<<< HEAD
+	// ASTAR: we don't care. use 21 as min
         minSdkVersion 21
-=======
-        minSdkVersion 9
->>>>>>> ae22369f
         targetSdkVersion 23
     }
 
@@ -80,24 +73,12 @@
     }
 }
 
-<<<<<<< HEAD
 //publish {
 //    repoName = 'exoplayer'
 //    userOrg = 'google'
 //    groupId = 'com.google.android.exoplayer'
 //    artifactId = 'exoplayer'
-//    version = 'r1.5.2'
+//    version = 'r1.5.3'
 //    description = 'The ExoPlayer library.'
 //    website = 'https://github.com/google/ExoPlayer'
 //}
-=======
-publish {
-    repoName = 'exoplayer'
-    userOrg = 'google'
-    groupId = 'com.google.android.exoplayer'
-    artifactId = 'exoplayer'
-    version = 'r1.5.3'
-    description = 'The ExoPlayer library.'
-    website = 'https://github.com/google/ExoPlayer'
-}
->>>>>>> ae22369f
