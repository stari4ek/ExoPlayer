--- conflicted
+++ resolved
@@ -584,16 +584,10 @@
         if (loadedPlaylist.mediaSequence + loadedPlaylist.segments.size()
             < playlistSnapshot.mediaSequence) {
           // TODO: Allow customization of playlist resets handling.
-<<<<<<< HEAD
-          // The media sequence jumped backwards. The server has probably reset.
-            playlistError = new PlaylistResetException(playlistUrl.url);
-          notifyPlaylistError(playlistUrl, false);
-=======
           // The media sequence jumped backwards. The server has probably reset. We do not try
           // blacklisting in this case.
           playlistError = new PlaylistResetException(playlistUrl.url);
           notifyPlaylistError(playlistUrl, C.TIME_UNSET);
->>>>>>> 8854aa41
         } else if (currentTimeMs - lastSnapshotChangeMs
             > C.usToMs(playlistSnapshot.targetDurationUs)
                 * PLAYLIST_STUCK_TARGET_DURATION_COEFFICIENT) {
