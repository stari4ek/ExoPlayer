/*
 * Copyright (C) 2016 The Android Open Source Project
 *
 * Licensed under the Apache License, Version 2.0 (the "License");
 * you may not use this file except in compliance with the License.
 * You may obtain a copy of the License at
 *
 *      http://www.apache.org/licenses/LICENSE-2.0
 *
 * Unless required by applicable law or agreed to in writing, software
 * distributed under the License is distributed on an "AS IS" BASIS,
 * WITHOUT WARRANTIES OR CONDITIONS OF ANY KIND, either express or implied.
 * See the License for the specific language governing permissions and
 * limitations under the License.
 */
package com.google.android.exoplayer2.source.hls.playlist;

import android.net.Uri;
import android.text.TextUtils;
import android.util.Base64;
import androidx.annotation.Nullable;
import com.google.android.exoplayer2.C;
import com.google.android.exoplayer2.Format;
import com.google.android.exoplayer2.ParserException;
import com.google.android.exoplayer2.drm.DrmInitData;
import com.google.android.exoplayer2.drm.DrmInitData.SchemeData;
import com.google.android.exoplayer2.extractor.mp4.PsshAtomUtil;
import com.google.android.exoplayer2.metadata.Metadata;
import com.google.android.exoplayer2.source.UnrecognizedInputFormatException;
import com.google.android.exoplayer2.source.hls.HlsTrackMetadataEntry;
import com.google.android.exoplayer2.source.hls.HlsTrackMetadataEntry.VariantInfo;
import com.google.android.exoplayer2.source.hls.playlist.HlsMasterPlaylist.Rendition;
import com.google.android.exoplayer2.source.hls.playlist.HlsMasterPlaylist.Variant;
import com.google.android.exoplayer2.source.hls.playlist.HlsMediaPlaylist.Segment;
import com.google.android.exoplayer2.upstream.ParsingLoadable;
import com.google.android.exoplayer2.util.Assertions;
import com.google.android.exoplayer2.util.MimeTypes;
import com.google.android.exoplayer2.util.UriUtil;
import com.google.android.exoplayer2.util.Util;
import java.io.BufferedReader;
import java.io.IOException;
import java.io.InputStream;
import java.io.InputStreamReader;
import java.util.ArrayDeque;
import java.util.ArrayList;
import java.util.Collections;
import java.util.HashMap;
import java.util.HashSet;
import java.util.List;
import java.util.Map;
import java.util.NoSuchElementException;
import java.util.Queue;
import java.util.TreeMap;
import java.util.regex.Matcher;
import java.util.regex.Pattern;
import org.checkerframework.checker.nullness.qual.EnsuresNonNullIf;
import org.checkerframework.checker.nullness.qual.PolyNull;

/**
 * HLS playlists parsing logic.
 */
public final class HlsPlaylistParser implements ParsingLoadable.Parser<HlsPlaylist> {

  private static final String PLAYLIST_HEADER = "#EXTM3U";

  private static final String TAG_PREFIX = "#EXT";

  private static final String TAG_VERSION = "#EXT-X-VERSION";
  private static final String TAG_PLAYLIST_TYPE = "#EXT-X-PLAYLIST-TYPE";
  private static final String TAG_DEFINE = "#EXT-X-DEFINE";
  private static final String TAG_STREAM_INF = "#EXT-X-STREAM-INF";
  private static final String TAG_MEDIA = "#EXT-X-MEDIA";
  private static final String TAG_TARGET_DURATION = "#EXT-X-TARGETDURATION";
  private static final String TAG_DISCONTINUITY = "#EXT-X-DISCONTINUITY";
  private static final String TAG_DISCONTINUITY_SEQUENCE = "#EXT-X-DISCONTINUITY-SEQUENCE";
  private static final String TAG_PROGRAM_DATE_TIME = "#EXT-X-PROGRAM-DATE-TIME";
  private static final String TAG_INIT_SEGMENT = "#EXT-X-MAP";
  private static final String TAG_INDEPENDENT_SEGMENTS = "#EXT-X-INDEPENDENT-SEGMENTS";
  private static final String TAG_MEDIA_DURATION = "#EXTINF";
  private static final String TAG_MEDIA_SEQUENCE = "#EXT-X-MEDIA-SEQUENCE";
  private static final String TAG_START = "#EXT-X-START";
  private static final String TAG_ENDLIST = "#EXT-X-ENDLIST";
  private static final String TAG_KEY = "#EXT-X-KEY";
  private static final String TAG_SESSION_KEY = "#EXT-X-SESSION-KEY";
  private static final String TAG_BYTERANGE = "#EXT-X-BYTERANGE";
  private static final String TAG_GAP = "#EXT-X-GAP";

  private static final String TYPE_AUDIO = "AUDIO";
  private static final String TYPE_VIDEO = "VIDEO";
  private static final String TYPE_SUBTITLES = "SUBTITLES";
  private static final String TYPE_CLOSED_CAPTIONS = "CLOSED-CAPTIONS";

  private static final String METHOD_NONE = "NONE";
  private static final String METHOD_AES_128 = "AES-128";
  private static final String METHOD_SAMPLE_AES = "SAMPLE-AES";
  // Replaced by METHOD_SAMPLE_AES_CTR. Keep for backward compatibility.
  private static final String METHOD_SAMPLE_AES_CENC = "SAMPLE-AES-CENC";
  private static final String METHOD_SAMPLE_AES_CTR = "SAMPLE-AES-CTR";
  private static final String KEYFORMAT_PLAYREADY = "com.microsoft.playready";
  private static final String KEYFORMAT_IDENTITY = "identity";
  private static final String KEYFORMAT_WIDEVINE_PSSH_BINARY =
      "urn:uuid:edef8ba9-79d6-4ace-a3c8-27dcd51d21ed";
  private static final String KEYFORMAT_WIDEVINE_PSSH_JSON = "com.widevine";

  private static final String BOOLEAN_TRUE = "YES";
  private static final String BOOLEAN_FALSE = "NO";

  private static final String ATTR_CLOSED_CAPTIONS_NONE = "CLOSED-CAPTIONS=NONE";

  private static final Pattern REGEX_AVERAGE_BANDWIDTH =
      Pattern.compile("AVERAGE-BANDWIDTH=(\\d+)\\b");
  private static final Pattern REGEX_VIDEO = Pattern.compile("VIDEO=\"(.+?)\"");
  private static final Pattern REGEX_AUDIO = Pattern.compile("AUDIO=\"(.+?)\"");
  private static final Pattern REGEX_SUBTITLES = Pattern.compile("SUBTITLES=\"(.+?)\"");
  private static final Pattern REGEX_CLOSED_CAPTIONS = Pattern.compile("CLOSED-CAPTIONS=\"(.+?)\"");
  private static final Pattern REGEX_BANDWIDTH = Pattern.compile("[^-]BANDWIDTH=(\\d+)\\b");
  private static final Pattern REGEX_CHANNELS = Pattern.compile("CHANNELS=\"(.+?)\"");
  private static final Pattern REGEX_CODECS = Pattern.compile("CODECS=\"(.+?)\"");
  private static final Pattern REGEX_RESOLUTION = Pattern.compile("RESOLUTION=(\\d+x\\d+)");
  private static final Pattern REGEX_FRAME_RATE = Pattern.compile("FRAME-RATE=([\\d\\.]+)\\b");
  private static final Pattern REGEX_TARGET_DURATION = Pattern.compile(TAG_TARGET_DURATION
      + ":(\\d+)\\b");
  private static final Pattern REGEX_VERSION = Pattern.compile(TAG_VERSION + ":(\\d+)\\b");
  private static final Pattern REGEX_PLAYLIST_TYPE = Pattern.compile(TAG_PLAYLIST_TYPE
      + ":(.+)\\b");
  private static final Pattern REGEX_MEDIA_SEQUENCE = Pattern.compile(TAG_MEDIA_SEQUENCE
      + ":(\\d+)\\b");
  private static final Pattern REGEX_MEDIA_DURATION = Pattern.compile(TAG_MEDIA_DURATION
      + ":([\\d\\.]+)\\b");
  private static final Pattern REGEX_MEDIA_TITLE =
      Pattern.compile(TAG_MEDIA_DURATION + ":[\\d\\.]+\\b,(.+)");
  // TVirl
  private static final String SPACES = "(\\s)*"; // any spaces
  private static final Pattern REGEX_MEDIA_DURATION_RELAXED = Pattern.compile(TAG_MEDIA_DURATION +
      ":" + SPACES + "([\\d\\.]+)\\b");
  // !TVirl
  private static final Pattern REGEX_TIME_OFFSET = Pattern.compile("TIME-OFFSET=(-?[\\d\\.]+)\\b");
  private static final Pattern REGEX_BYTERANGE = Pattern.compile(TAG_BYTERANGE
      + ":(\\d+(?:@\\d+)?)\\b");
  private static final Pattern REGEX_ATTR_BYTERANGE =
      Pattern.compile("BYTERANGE=\"(\\d+(?:@\\d+)?)\\b\"");
  private static final Pattern REGEX_METHOD =
      Pattern.compile(
          "METHOD=("
              + METHOD_NONE
              + "|"
              + METHOD_AES_128
              + "|"
              + METHOD_SAMPLE_AES
              + "|"
              + METHOD_SAMPLE_AES_CENC
              + "|"
              + METHOD_SAMPLE_AES_CTR
              + ")"
              + "\\s*(?:,|$)");
  private static final Pattern REGEX_KEYFORMAT = Pattern.compile("KEYFORMAT=\"(.+?)\"");
  private static final Pattern REGEX_KEYFORMATVERSIONS =
      Pattern.compile("KEYFORMATVERSIONS=\"(.+?)\"");
  private static final Pattern REGEX_URI = Pattern.compile("URI=\"(.+?)\"");
  private static final Pattern REGEX_IV = Pattern.compile("IV=([^,.*]+)");
  private static final Pattern REGEX_TYPE = Pattern.compile("TYPE=(" + TYPE_AUDIO + "|" + TYPE_VIDEO
      + "|" + TYPE_SUBTITLES + "|" + TYPE_CLOSED_CAPTIONS + ")");
  private static final Pattern REGEX_LANGUAGE = Pattern.compile("LANGUAGE=\"(.+?)\"");
  private static final Pattern REGEX_NAME = Pattern.compile("NAME=\"(.+?)\"");
  private static final Pattern REGEX_GROUP_ID = Pattern.compile("GROUP-ID=\"(.+?)\"");
  private static final Pattern REGEX_CHARACTERISTICS = Pattern.compile("CHARACTERISTICS=\"(.+?)\"");
  private static final Pattern REGEX_INSTREAM_ID =
      Pattern.compile("INSTREAM-ID=\"((?:CC|SERVICE)\\d+)\"");
  private static final Pattern REGEX_AUTOSELECT = compileBooleanAttrPattern("AUTOSELECT");
  private static final Pattern REGEX_DEFAULT = compileBooleanAttrPattern("DEFAULT");
  private static final Pattern REGEX_FORCED = compileBooleanAttrPattern("FORCED");
  private static final Pattern REGEX_VALUE = Pattern.compile("VALUE=\"(.+?)\"");
  private static final Pattern REGEX_IMPORT = Pattern.compile("IMPORT=\"(.+?)\"");
  private static final Pattern REGEX_VARIABLE_REFERENCE =
      Pattern.compile("\\{\\$([a-zA-Z0-9\\-_]+)\\}");

  private final HlsMasterPlaylist masterPlaylist;

  /**
   * Creates an instance where media playlists are parsed without inheriting attributes from a
   * master playlist.
   */
  public HlsPlaylistParser() {
    this(HlsMasterPlaylist.EMPTY);
  }

  /**
   * Creates an instance where parsed media playlists inherit attributes from the given master
   * playlist.
   *
   * @param masterPlaylist The master playlist from which media playlists will inherit attributes.
   */
  public HlsPlaylistParser(HlsMasterPlaylist masterPlaylist) {
    this.masterPlaylist = masterPlaylist;
  }

  // TVirl
  // some crappy services can have wrong width/height in manifest and
  // video stream will be discarded cause it has to be aligned
  // alignment equal to 1 means no alignment
  private final static int WORKAROUND_VIDEO_SIZE_ALIGNMENT = 2;   // require at least 2px


  @Override
  public HlsPlaylist parse(Uri uri, InputStream inputStream) throws IOException {
    BufferedReader reader = new BufferedReader(new InputStreamReader(inputStream));
    Queue<String> extraLines = new ArrayDeque<>();
    String line;
    try {
      if (!checkPlaylistHeader(reader)) {
        throw new UnrecognizedInputFormatException("Input does not start with the #EXTM3U header.",
            uri);
      }
      while ((line = reader.readLine()) != null) {
        line = line.trim();
        if (line.isEmpty()) {
          // Do nothing.
        } else if (line.startsWith(TAG_STREAM_INF)) {
          extraLines.add(line);
          return parseMasterPlaylist(new LineIterator(extraLines, reader), uri.toString());
        } else if (line.startsWith(TAG_TARGET_DURATION)
            || line.startsWith(TAG_MEDIA_SEQUENCE)
            || line.startsWith(TAG_MEDIA_DURATION)
            || line.startsWith(TAG_KEY)
            || line.startsWith(TAG_BYTERANGE)
            || line.equals(TAG_DISCONTINUITY)
            || line.equals(TAG_DISCONTINUITY_SEQUENCE)
            || line.equals(TAG_ENDLIST)) {
          extraLines.add(line);
          return parseMediaPlaylist(
              masterPlaylist, new LineIterator(extraLines, reader), uri.toString());
        } else {
          extraLines.add(line);
        }
      }
    } finally {
      Util.closeQuietly(reader);
    }
    // TVirl
    // throw new ParserException("Failed to parse the playlist, could not identify any tags.");
    throw new ParserException("Failed to parse the playlist, could not identify any tags." +
        " Lines: >>>\n" + TextUtils.join("\n", extraLines) + "\n<<<");
  }

  private static boolean checkPlaylistHeader(BufferedReader reader) throws IOException {
    int last = reader.read();
    if (last == 0xEF) {
      if (reader.read() != 0xBB || reader.read() != 0xBF) {
        return false;
      }
      // The playlist contains a Byte Order Mark, which gets discarded.
      last = reader.read();
    }
    last = skipIgnorableWhitespace(reader, true, last);
    int playlistHeaderLength = PLAYLIST_HEADER.length();
    for (int i = 0; i < playlistHeaderLength; i++) {
      if (last != PLAYLIST_HEADER.charAt(i)) {
        return false;
      }
      last = reader.read();
    }
    last = skipIgnorableWhitespace(reader, false, last);
    return Util.isLinebreak(last);
  }

  private static int skipIgnorableWhitespace(BufferedReader reader, boolean skipLinebreaks, int c)
      throws IOException {
    while (c != -1 && Character.isWhitespace(c) && (skipLinebreaks || !Util.isLinebreak(c))) {
      c = reader.read();
    }
    return c;
  }

  private static HlsMasterPlaylist parseMasterPlaylist(LineIterator iterator, String baseUri)
      throws IOException {
    HashMap<Uri, ArrayList<VariantInfo>> urlToVariantInfos = new HashMap<>();
    HashMap<String, String> variableDefinitions = new HashMap<>();
    ArrayList<Variant> variants = new ArrayList<>();
    ArrayList<Rendition> videos = new ArrayList<>();
    ArrayList<Rendition> audios = new ArrayList<>();
    ArrayList<Rendition> subtitles = new ArrayList<>();
    ArrayList<Rendition> closedCaptions = new ArrayList<>();
    ArrayList<String> mediaTags = new ArrayList<>();
    ArrayList<DrmInitData> sessionKeyDrmInitData = new ArrayList<>();
    ArrayList<String> tags = new ArrayList<>();
    Format muxedAudioFormat = null;
    List<Format> muxedCaptionFormats = null;
    boolean noClosedCaptions = false;
    boolean hasIndependentSegmentsTag = false;

    String line;
    while (iterator.hasNext()) {
      line = iterator.next();

      if (line.startsWith(TAG_PREFIX)) {
        // We expose all tags through the playlist.
        tags.add(line);
      }

      if (line.startsWith(TAG_DEFINE)) {
        variableDefinitions.put(
            /* key= */ parseStringAttr(line, REGEX_NAME, variableDefinitions),
            /* value= */ parseStringAttr(line, REGEX_VALUE, variableDefinitions));
      } else if (line.equals(TAG_INDEPENDENT_SEGMENTS)) {
        hasIndependentSegmentsTag = true;
      } else if (line.startsWith(TAG_MEDIA)) {
        // Media tags are parsed at the end to include codec information from #EXT-X-STREAM-INF
        // tags.
        mediaTags.add(line);
      } else if (line.startsWith(TAG_SESSION_KEY)) {
        String keyFormat =
            parseOptionalStringAttr(line, REGEX_KEYFORMAT, KEYFORMAT_IDENTITY, variableDefinitions);
        SchemeData schemeData = parseDrmSchemeData(line, keyFormat, variableDefinitions);
        if (schemeData != null) {
          String method = parseStringAttr(line, REGEX_METHOD, variableDefinitions);
          String scheme = parseEncryptionScheme(method);
          sessionKeyDrmInitData.add(new DrmInitData(scheme, schemeData));
        }
      } else if (line.startsWith(TAG_STREAM_INF)) {
        noClosedCaptions |= line.contains(ATTR_CLOSED_CAPTIONS_NONE);
<<<<<<< HEAD
        // TVirl
        //int bitrate = parseIntAttr(line, REGEX_BANDWIDTH);
        int bitrate;
        try {
          bitrate = parseIntAttr(line, REGEX_BANDWIDTH);
        } catch (ParserException e) {
          // grab the rest of tags
          while (iterator.hasNext()) {
            line = iterator.next();
            if (line.startsWith(TAG_PREFIX)) {
              tags.add(line);
            }
          }
          throw new ParserException("Failed to parse required bandwidth. Tags: >>>\n" +
              TextUtils.join("\n", tags) + "\n<<<", e);
        }
        // !TVirl
        String averageBandwidthString =
            parseOptionalStringAttr(line, REGEX_AVERAGE_BANDWIDTH, variableDefinitions);
        if (averageBandwidthString != null) {
          // If available, the average bandwidth attribute is used as the variant's bitrate.
          bitrate = Integer.parseInt(averageBandwidthString);
        }
=======
        int bitrate = parseIntAttr(line, REGEX_BANDWIDTH);
        // TODO: Plumb this into Format.
        int averageBitrate = parseOptionalIntAttr(line, REGEX_AVERAGE_BANDWIDTH, -1);
>>>>>>> 9a9ef439
        String codecs = parseOptionalStringAttr(line, REGEX_CODECS, variableDefinitions);
        String resolutionString =
            parseOptionalStringAttr(line, REGEX_RESOLUTION, variableDefinitions);
        int width;
        int height;
        if (resolutionString != null) {
          String[] widthAndHeight = resolutionString.split("x");
          width = Integer.parseInt(widthAndHeight[0]);
          height = Integer.parseInt(widthAndHeight[1]);
          if (width <= 0 || height <= 0) {
            // Resolution string is invalid.
            width = Format.NO_VALUE;
            height = Format.NO_VALUE;
          }
          // TVirl: reject non-aligned dimensions
          else if (width % WORKAROUND_VIDEO_SIZE_ALIGNMENT != 0 ||
                   height % WORKAROUND_VIDEO_SIZE_ALIGNMENT != 0) {

            width = Format.NO_VALUE;
            height = Format.NO_VALUE;
            // !TVirl
          }
        } else {
          width = Format.NO_VALUE;
          height = Format.NO_VALUE;
        }
        float frameRate = Format.NO_VALUE;
        String frameRateString =
            parseOptionalStringAttr(line, REGEX_FRAME_RATE, variableDefinitions);
        if (frameRateString != null) {
          frameRate = Float.parseFloat(frameRateString);
        }
        String videoGroupId = parseOptionalStringAttr(line, REGEX_VIDEO, variableDefinitions);
        String audioGroupId = parseOptionalStringAttr(line, REGEX_AUDIO, variableDefinitions);
        String subtitlesGroupId =
            parseOptionalStringAttr(line, REGEX_SUBTITLES, variableDefinitions);
        String closedCaptionsGroupId =
            parseOptionalStringAttr(line, REGEX_CLOSED_CAPTIONS, variableDefinitions);
        if (!iterator.hasNext()) {
          throw new ParserException("#EXT-X-STREAM-INF tag must be followed by another line");
        }
        line =
            replaceVariableReferences(
                iterator.next(), variableDefinitions); // #EXT-X-STREAM-INF's URI.
        Uri uri = UriUtil.resolveToUri(baseUri, line);
        Format format =
            Format.createVideoContainerFormat(
                /* id= */ Integer.toString(variants.size()),
                /* label= */ null,
                /* containerMimeType= */ MimeTypes.APPLICATION_M3U8,
                /* sampleMimeType= */ null,
                codecs,
                /* metadata= */ null,
                bitrate,
                width,
                height,
                frameRate,
                /* initializationData= */ null,
                /* selectionFlags= */ 0,
                /* roleFlags= */ 0);
        Variant variant =
            new Variant(
                uri, format, videoGroupId, audioGroupId, subtitlesGroupId, closedCaptionsGroupId);
        variants.add(variant);
        ArrayList<VariantInfo> variantInfosForUrl = urlToVariantInfos.get(uri);
        if (variantInfosForUrl == null) {
          variantInfosForUrl = new ArrayList<>();
          urlToVariantInfos.put(uri, variantInfosForUrl);
        }
        variantInfosForUrl.add(
            new VariantInfo(
                bitrate, videoGroupId, audioGroupId, subtitlesGroupId, closedCaptionsGroupId));
      }
    }

    // TODO: Don't deduplicate variants by URL.
    ArrayList<Variant> deduplicatedVariants = new ArrayList<>();
    HashSet<Uri> urlsInDeduplicatedVariants = new HashSet<>();
    for (int i = 0; i < variants.size(); i++) {
      Variant variant = variants.get(i);
      if (urlsInDeduplicatedVariants.add(variant.url)) {
        Assertions.checkState(variant.format.metadata == null);
        HlsTrackMetadataEntry hlsMetadataEntry =
            new HlsTrackMetadataEntry(
                /* groupId= */ null,
                /* name= */ null,
                Assertions.checkNotNull(urlToVariantInfos.get(variant.url)));
        deduplicatedVariants.add(
            variant.copyWithFormat(
                variant.format.copyWithMetadata(new Metadata(hlsMetadataEntry))));
      }
    }

    for (int i = 0; i < mediaTags.size(); i++) {
      line = mediaTags.get(i);
      String groupId = parseStringAttr(line, REGEX_GROUP_ID, variableDefinitions);
      String name = parseStringAttr(line, REGEX_NAME, variableDefinitions);
      String referenceUri = parseOptionalStringAttr(line, REGEX_URI, variableDefinitions);
      Uri uri = referenceUri == null ? null : UriUtil.resolveToUri(baseUri, referenceUri);
      String language = parseOptionalStringAttr(line, REGEX_LANGUAGE, variableDefinitions);
      @C.SelectionFlags int selectionFlags = parseSelectionFlags(line);
      @C.RoleFlags int roleFlags = parseRoleFlags(line, variableDefinitions);
      String formatId = groupId + ":" + name;
      Format format;
      Metadata metadata =
          new Metadata(new HlsTrackMetadataEntry(groupId, name, Collections.emptyList()));
      switch (parseStringAttr(line, REGEX_TYPE, variableDefinitions)) {
        case TYPE_VIDEO:
          Variant variant = getVariantWithVideoGroup(variants, groupId);
          String codecs = null;
          int width = Format.NO_VALUE;
          int height = Format.NO_VALUE;
          float frameRate = Format.NO_VALUE;
          if (variant != null) {
            Format variantFormat = variant.format;
            codecs = Util.getCodecsOfType(variantFormat.codecs, C.TRACK_TYPE_VIDEO);
            width = variantFormat.width;
            height = variantFormat.height;
            frameRate = variantFormat.frameRate;
          }
          String sampleMimeType = codecs != null ? MimeTypes.getMediaMimeType(codecs) : null;
          format =
              Format.createVideoContainerFormat(
                      /* id= */ formatId,
                      /* label= */ name,
                      /* containerMimeType= */ MimeTypes.APPLICATION_M3U8,
                      sampleMimeType,
                      codecs,
                      /* metadata= */ null,
                      /* bitrate= */ Format.NO_VALUE,
                      width,
                      height,
                      frameRate,
                      /* initializationData= */ null,
                      selectionFlags,
                      roleFlags)
                  .copyWithMetadata(metadata);
          if (uri == null) {
            // TODO: Remove this case and add a Rendition with a null uri to videos.
          } else {
            videos.add(new Rendition(uri, format, groupId, name));
          }
          break;
        case TYPE_AUDIO:
          variant = getVariantWithAudioGroup(variants, groupId);
          codecs =
              variant != null
                  ? Util.getCodecsOfType(variant.format.codecs, C.TRACK_TYPE_AUDIO)
                  : null;
          sampleMimeType = codecs != null ? MimeTypes.getMediaMimeType(codecs) : null;
          String channelsString =
              parseOptionalStringAttr(line, REGEX_CHANNELS, variableDefinitions);
          int channelCount = Format.NO_VALUE;
          if (channelsString != null) {
            channelCount = Integer.parseInt(Util.splitAtFirst(channelsString, "/")[0]);
            if (MimeTypes.AUDIO_E_AC3.equals(sampleMimeType) && channelsString.endsWith("/JOC")) {
              sampleMimeType = MimeTypes.AUDIO_E_AC3_JOC;
            }
          }
          format =
              Format.createAudioContainerFormat(
                  /* id= */ formatId,
                  /* label= */ name,
                  /* containerMimeType= */ MimeTypes.APPLICATION_M3U8,
                  sampleMimeType,
                  codecs,
                  /* metadata= */ null,
                  /* bitrate= */ Format.NO_VALUE,
                  channelCount,
                  /* sampleRate= */ Format.NO_VALUE,
                  /* initializationData= */ null,
                  selectionFlags,
                  roleFlags,
                  language);
          if (uri == null) {
            // TODO: Remove muxedAudioFormat and add a Rendition with a null uri to audios.
            muxedAudioFormat = format;
          } else {
            audios.add(new Rendition(uri, format.copyWithMetadata(metadata), groupId, name));
          }
          break;
        case TYPE_SUBTITLES:
          format =
              Format.createTextContainerFormat(
                      /* id= */ formatId,
                      /* label= */ name,
                      /* containerMimeType= */ MimeTypes.APPLICATION_M3U8,
                      /* sampleMimeType= */ MimeTypes.TEXT_VTT,
                      /* codecs= */ null,
                      /* bitrate= */ Format.NO_VALUE,
                      selectionFlags,
                      roleFlags,
                      language)
                  .copyWithMetadata(metadata);
          subtitles.add(new Rendition(uri, format, groupId, name));
          break;
        case TYPE_CLOSED_CAPTIONS:
          String instreamId = parseStringAttr(line, REGEX_INSTREAM_ID, variableDefinitions);
          String mimeType;
          int accessibilityChannel;
          if (instreamId.startsWith("CC")) {
            mimeType = MimeTypes.APPLICATION_CEA608;
            accessibilityChannel = Integer.parseInt(instreamId.substring(2));
          } else /* starts with SERVICE */ {
            mimeType = MimeTypes.APPLICATION_CEA708;
            accessibilityChannel = Integer.parseInt(instreamId.substring(7));
          }
          if (muxedCaptionFormats == null) {
            muxedCaptionFormats = new ArrayList<>();
          }
          muxedCaptionFormats.add(
              Format.createTextContainerFormat(
                  /* id= */ formatId,
                  /* label= */ name,
                  /* containerMimeType= */ null,
                  /* sampleMimeType= */ mimeType,
                  /* codecs= */ null,
                  /* bitrate= */ Format.NO_VALUE,
                  selectionFlags,
                  roleFlags,
                  language,
                  accessibilityChannel));
          // TODO: Remove muxedCaptionFormats and add a Rendition with a null uri to closedCaptions.
          break;
        default:
          // Do nothing.
          break;
      }
    }

    if (noClosedCaptions) {
      muxedCaptionFormats = Collections.emptyList();
    }

    return new HlsMasterPlaylist(
        baseUri,
        tags,
        deduplicatedVariants,
        videos,
        audios,
        subtitles,
        closedCaptions,
        muxedAudioFormat,
        muxedCaptionFormats,
        hasIndependentSegmentsTag,
        variableDefinitions,
        sessionKeyDrmInitData);
  }

  @Nullable
  private static Variant getVariantWithAudioGroup(ArrayList<Variant> variants, String groupId) {
    for (int i = 0; i < variants.size(); i++) {
      Variant variant = variants.get(i);
      if (groupId.equals(variant.audioGroupId)) {
        return variant;
      }
    }
    return null;
  }

  @Nullable
  private static Variant getVariantWithVideoGroup(ArrayList<Variant> variants, String groupId) {
    for (int i = 0; i < variants.size(); i++) {
      Variant variant = variants.get(i);
      if (groupId.equals(variant.videoGroupId)) {
        return variant;
      }
    }
    return null;
  }

  private static HlsMediaPlaylist parseMediaPlaylist(
      HlsMasterPlaylist masterPlaylist, LineIterator iterator, String baseUri) throws IOException {
    @HlsMediaPlaylist.PlaylistType int playlistType = HlsMediaPlaylist.PLAYLIST_TYPE_UNKNOWN;
    long startOffsetUs = C.TIME_UNSET;
    long mediaSequence = 0;
    int version = 1; // Default version == 1.
    long targetDurationUs = C.TIME_UNSET;
    boolean hasIndependentSegmentsTag = masterPlaylist.hasIndependentSegments;
    boolean hasEndTag = false;
    Segment initializationSegment = null;
    HashMap<String, String> variableDefinitions = new HashMap<>();
    List<Segment> segments = new ArrayList<>();
    List<String> tags = new ArrayList<>();

    long segmentDurationUs = 0;
    String segmentTitle = "";
    boolean hasDiscontinuitySequence = false;
    int playlistDiscontinuitySequence = 0;
    int relativeDiscontinuitySequence = 0;
    long playlistStartTimeUs = 0;
    long segmentStartTimeUs = 0;
    long segmentByteRangeOffset = 0;
    long segmentByteRangeLength = C.LENGTH_UNSET;
    long segmentMediaSequence = 0;
    boolean hasGapTag = false;

    DrmInitData playlistProtectionSchemes = null;
    String fullSegmentEncryptionKeyUri = null;
    String fullSegmentEncryptionIV = null;
    TreeMap<String, SchemeData> currentSchemeDatas = new TreeMap<>();
    String encryptionScheme = null;
    DrmInitData cachedDrmInitData = null;

    String line;
    while (iterator.hasNext()) {
      line = iterator.next();

      if (line.startsWith(TAG_PREFIX)) {
        // We expose all tags through the playlist.
        tags.add(line);
      }

      if (line.startsWith(TAG_PLAYLIST_TYPE)) {
        String playlistTypeString = parseStringAttr(line, REGEX_PLAYLIST_TYPE, variableDefinitions);
        if ("VOD".equals(playlistTypeString)) {
          playlistType = HlsMediaPlaylist.PLAYLIST_TYPE_VOD;
        } else if ("EVENT".equals(playlistTypeString)) {
          playlistType = HlsMediaPlaylist.PLAYLIST_TYPE_EVENT;
        }
      } else if (line.startsWith(TAG_START)) {
        startOffsetUs = (long) (parseDoubleAttr(line, REGEX_TIME_OFFSET) * C.MICROS_PER_SECOND);
      } else if (line.startsWith(TAG_INIT_SEGMENT)) {
        String uri = parseStringAttr(line, REGEX_URI, variableDefinitions);
        String byteRange = parseOptionalStringAttr(line, REGEX_ATTR_BYTERANGE, variableDefinitions);
        if (byteRange != null) {
          String[] splitByteRange = byteRange.split("@");
          segmentByteRangeLength = Long.parseLong(splitByteRange[0]);
          if (splitByteRange.length > 1) {
            segmentByteRangeOffset = Long.parseLong(splitByteRange[1]);
          }
        }
        if (fullSegmentEncryptionKeyUri != null && fullSegmentEncryptionIV == null) {
          // See RFC 8216, Section 4.3.2.5.
          throw new ParserException(
              "The encryption IV attribute must be present when an initialization segment is "
                  + "encrypted with METHOD=AES-128.");
        }
        initializationSegment =
            new Segment(
                uri,
                segmentByteRangeOffset,
                segmentByteRangeLength,
                fullSegmentEncryptionKeyUri,
                fullSegmentEncryptionIV);
        segmentByteRangeOffset = 0;
        segmentByteRangeLength = C.LENGTH_UNSET;
      } else if (line.startsWith(TAG_TARGET_DURATION)) {
        targetDurationUs = parseIntAttr(line, REGEX_TARGET_DURATION) * C.MICROS_PER_SECOND;
      } else if (line.startsWith(TAG_MEDIA_SEQUENCE)) {
        // TVirl: be nice with "#EXT-X-MEDIA-SEQUENCE0"
        //mediaSequence = parseLongAttr(line, REGEX_MEDIA_SEQUENCE);
        try {
          mediaSequence = parseLongAttr(line, REGEX_MEDIA_SEQUENCE);
        } catch (ParserException e) {
          // since we know that it's TAG_MEDIA_SEQUENCE already - try to be more patient
          try {
            mediaSequence = Long.parseLong(line.substring(TAG_MEDIA_SEQUENCE.length()).trim());
          } catch (NumberFormatException ignored) {
            // throw original one
            throw e;
          }
        }
        // !TVirl
        segmentMediaSequence = mediaSequence;
      } else if (line.startsWith(TAG_VERSION)) {
        version = parseIntAttr(line, REGEX_VERSION);
      } else if (line.startsWith(TAG_DEFINE)) {
        String importName = parseOptionalStringAttr(line, REGEX_IMPORT, variableDefinitions);
        if (importName != null) {
          String value = masterPlaylist.variableDefinitions.get(importName);
          if (value != null) {
            variableDefinitions.put(importName, value);
          } else {
            // The master playlist does not declare the imported variable. Ignore.
          }
        } else {
          variableDefinitions.put(
              parseStringAttr(line, REGEX_NAME, variableDefinitions),
              parseStringAttr(line, REGEX_VALUE, variableDefinitions));
        }
      } else if (line.startsWith(TAG_MEDIA_DURATION)) {
        // TVirl: be nice with "#EXTINF: 4.32,"
        //segmentDurationUs =
        //    (long) (parseDoubleAttr(line, REGEX_MEDIA_DURATION) * C.MICROS_PER_SECOND);
        try {
          segmentDurationUs =
              (long) (parseDoubleAttr(line, REGEX_MEDIA_DURATION) * C.MICROS_PER_SECOND);
        } catch (ParserException e) {
          // since we know that it's TAG_MEDIA_DURATION already - try to be more patient
          try {
            segmentDurationUs =
                (long) (parseDoubleAttr(line, REGEX_MEDIA_DURATION_RELAXED) * C.MICROS_PER_SECOND);
          } catch (Exception ignored) {
            // throw original one
            throw e;
          }
        }
        // !TVirl
        segmentTitle = parseOptionalStringAttr(line, REGEX_MEDIA_TITLE, "", variableDefinitions);
      } else if (line.startsWith(TAG_KEY)) {
        String method = parseStringAttr(line, REGEX_METHOD, variableDefinitions);
        String keyFormat =
            parseOptionalStringAttr(line, REGEX_KEYFORMAT, KEYFORMAT_IDENTITY, variableDefinitions);
        fullSegmentEncryptionKeyUri = null;
        fullSegmentEncryptionIV = null;
        if (METHOD_NONE.equals(method)) {
          currentSchemeDatas.clear();
          cachedDrmInitData = null;
        } else /* !METHOD_NONE.equals(method) */ {
          fullSegmentEncryptionIV = parseOptionalStringAttr(line, REGEX_IV, variableDefinitions);
          if (KEYFORMAT_IDENTITY.equals(keyFormat)) {
            if (METHOD_AES_128.equals(method)) {
              // The segment is fully encrypted using an identity key.
              fullSegmentEncryptionKeyUri = parseStringAttr(line, REGEX_URI, variableDefinitions);
            } else {
              // Do nothing. Samples are encrypted using an identity key, but this is not supported.
              // Hopefully, a traditional DRM alternative is also provided.
            }
          } else {
            if (encryptionScheme == null) {
              encryptionScheme = parseEncryptionScheme(method);
            }
            SchemeData schemeData = parseDrmSchemeData(line, keyFormat, variableDefinitions);
            if (schemeData != null) {
              cachedDrmInitData = null;
              currentSchemeDatas.put(keyFormat, schemeData);
            }
          }
        }
      } else if (line.startsWith(TAG_BYTERANGE)) {
        String byteRange = parseStringAttr(line, REGEX_BYTERANGE, variableDefinitions);
        String[] splitByteRange = byteRange.split("@");
        segmentByteRangeLength = Long.parseLong(splitByteRange[0]);
        if (splitByteRange.length > 1) {
          segmentByteRangeOffset = Long.parseLong(splitByteRange[1]);
        }
      } else if (line.startsWith(TAG_DISCONTINUITY_SEQUENCE)) {
        hasDiscontinuitySequence = true;
        playlistDiscontinuitySequence = Integer.parseInt(line.substring(line.indexOf(':') + 1));
      } else if (line.equals(TAG_DISCONTINUITY)) {
        relativeDiscontinuitySequence++;
      } else if (line.startsWith(TAG_PROGRAM_DATE_TIME)) {
        if (playlistStartTimeUs == 0) {
          long programDatetimeUs =
              C.msToUs(Util.parseXsDateTime(line.substring(line.indexOf(':') + 1)));
          playlistStartTimeUs = programDatetimeUs - segmentStartTimeUs;
        }
      } else if (line.equals(TAG_GAP)) {
        hasGapTag = true;
      } else if (line.equals(TAG_INDEPENDENT_SEGMENTS)) {
        hasIndependentSegmentsTag = true;
      } else if (line.equals(TAG_ENDLIST)) {
        hasEndTag = true;
      } else if (!line.startsWith("#")) {
        String segmentEncryptionIV;
        if (fullSegmentEncryptionKeyUri == null) {
          segmentEncryptionIV = null;
        } else if (fullSegmentEncryptionIV != null) {
          segmentEncryptionIV = fullSegmentEncryptionIV;
        } else {
          segmentEncryptionIV = Long.toHexString(segmentMediaSequence);
        }

        segmentMediaSequence++;
        if (segmentByteRangeLength == C.LENGTH_UNSET) {
          segmentByteRangeOffset = 0;
        }

        if (cachedDrmInitData == null && !currentSchemeDatas.isEmpty()) {
          SchemeData[] schemeDatas = currentSchemeDatas.values().toArray(new SchemeData[0]);
          cachedDrmInitData = new DrmInitData(encryptionScheme, schemeDatas);
          if (playlistProtectionSchemes == null) {
            SchemeData[] playlistSchemeDatas = new SchemeData[schemeDatas.length];
            for (int i = 0; i < schemeDatas.length; i++) {
              playlistSchemeDatas[i] = schemeDatas[i].copyWithData(null);
            }
            playlistProtectionSchemes = new DrmInitData(encryptionScheme, playlistSchemeDatas);
          }
        }

        segments.add(
            new Segment(
                replaceVariableReferences(line, variableDefinitions),
                initializationSegment,
                segmentTitle,
                segmentDurationUs,
                relativeDiscontinuitySequence,
                segmentStartTimeUs,
                cachedDrmInitData,
                fullSegmentEncryptionKeyUri,
                segmentEncryptionIV,
                segmentByteRangeOffset,
                segmentByteRangeLength,
                hasGapTag));
        segmentStartTimeUs += segmentDurationUs;
        segmentDurationUs = 0;
        segmentTitle = "";
        if (segmentByteRangeLength != C.LENGTH_UNSET) {
          segmentByteRangeOffset += segmentByteRangeLength;
        }
        segmentByteRangeLength = C.LENGTH_UNSET;
        hasGapTag = false;
      }
    }
    return new HlsMediaPlaylist(
        playlistType,
        baseUri,
        tags,
        startOffsetUs,
        playlistStartTimeUs,
        hasDiscontinuitySequence,
        playlistDiscontinuitySequence,
        mediaSequence,
        version,
        targetDurationUs,
        hasIndependentSegmentsTag,
        hasEndTag,
        /* hasProgramDateTime= */ playlistStartTimeUs != 0,
        playlistProtectionSchemes,
        segments);
  }

  @C.SelectionFlags
  private static int parseSelectionFlags(String line) {
    int flags = 0;
    if (parseOptionalBooleanAttribute(line, REGEX_DEFAULT, false)) {
      flags |= C.SELECTION_FLAG_DEFAULT;
    }
    if (parseOptionalBooleanAttribute(line, REGEX_FORCED, false)) {
      flags |= C.SELECTION_FLAG_FORCED;
    }
    if (parseOptionalBooleanAttribute(line, REGEX_AUTOSELECT, false)) {
      flags |= C.SELECTION_FLAG_AUTOSELECT;
    }
    return flags;
  }

  @C.RoleFlags
  private static int parseRoleFlags(String line, Map<String, String> variableDefinitions) {
    String concatenatedCharacteristics =
        parseOptionalStringAttr(line, REGEX_CHARACTERISTICS, variableDefinitions);
    if (TextUtils.isEmpty(concatenatedCharacteristics)) {
      return 0;
    }
    String[] characteristics = Util.split(concatenatedCharacteristics, ",");
    @C.RoleFlags int roleFlags = 0;
    if (Util.contains(characteristics, "public.accessibility.describes-video")) {
      roleFlags |= C.ROLE_FLAG_DESCRIBES_VIDEO;
    }
    if (Util.contains(characteristics, "public.accessibility.transcribes-spoken-dialog")) {
      roleFlags |= C.ROLE_FLAG_TRANSCRIBES_DIALOG;
    }
    if (Util.contains(characteristics, "public.accessibility.describes-music-and-sound")) {
      roleFlags |= C.ROLE_FLAG_DESCRIBES_MUSIC_AND_SOUND;
    }
    if (Util.contains(characteristics, "public.easy-to-read")) {
      roleFlags |= C.ROLE_FLAG_EASY_TO_READ;
    }
    return roleFlags;
  }

  @Nullable
  private static SchemeData parseDrmSchemeData(
      String line, String keyFormat, Map<String, String> variableDefinitions)
      throws ParserException {
    String keyFormatVersions =
        parseOptionalStringAttr(line, REGEX_KEYFORMATVERSIONS, "1", variableDefinitions);
    if (KEYFORMAT_WIDEVINE_PSSH_BINARY.equals(keyFormat)) {
      String uriString = parseStringAttr(line, REGEX_URI, variableDefinitions);
      return new SchemeData(
          C.WIDEVINE_UUID,
          MimeTypes.VIDEO_MP4,
          Base64.decode(uriString.substring(uriString.indexOf(',')), Base64.DEFAULT));
    } else if (KEYFORMAT_WIDEVINE_PSSH_JSON.equals(keyFormat)) {
      return new SchemeData(C.WIDEVINE_UUID, "hls", Util.getUtf8Bytes(line));
    } else if (KEYFORMAT_PLAYREADY.equals(keyFormat) && "1".equals(keyFormatVersions)) {
      String uriString = parseStringAttr(line, REGEX_URI, variableDefinitions);
      byte[] data = Base64.decode(uriString.substring(uriString.indexOf(',')), Base64.DEFAULT);
      byte[] psshData = PsshAtomUtil.buildPsshAtom(C.PLAYREADY_UUID, data);
      return new SchemeData(C.PLAYREADY_UUID, MimeTypes.VIDEO_MP4, psshData);
    }
    return null;
  }

  private static String parseEncryptionScheme(String method) {
    return METHOD_SAMPLE_AES_CENC.equals(method) || METHOD_SAMPLE_AES_CTR.equals(method)
        ? C.CENC_TYPE_cenc
        : C.CENC_TYPE_cbcs;
  }

  private static int parseIntAttr(String line, Pattern pattern) throws ParserException {
    return Integer.parseInt(parseStringAttr(line, pattern, Collections.emptyMap()));
  }

  private static int parseOptionalIntAttr(String line, Pattern pattern, int defaultValue) {
    Matcher matcher = pattern.matcher(line);
    if (matcher.find()) {
      return Integer.parseInt(matcher.group(1));
    }
    return defaultValue;
  }

  private static long parseLongAttr(String line, Pattern pattern) throws ParserException {
    return Long.parseLong(parseStringAttr(line, pattern, Collections.emptyMap()));
  }

  private static double parseDoubleAttr(String line, Pattern pattern) throws ParserException {
    return Double.parseDouble(parseStringAttr(line, pattern, Collections.emptyMap()));
  }

  private static String parseStringAttr(
      String line, Pattern pattern, Map<String, String> variableDefinitions)
      throws ParserException {
    String value = parseOptionalStringAttr(line, pattern, variableDefinitions);
    if (value != null) {
      return value;
    } else {
      throw new ParserException("Couldn't match " + pattern.pattern() + " in " + line);
    }
  }

  private static @Nullable String parseOptionalStringAttr(
      String line, Pattern pattern, Map<String, String> variableDefinitions) {
    return parseOptionalStringAttr(line, pattern, null, variableDefinitions);
  }

  private static @PolyNull String parseOptionalStringAttr(
      String line,
      Pattern pattern,
      @PolyNull String defaultValue,
      Map<String, String> variableDefinitions) {
    Matcher matcher = pattern.matcher(line);
    String value = matcher.find() ? matcher.group(1) : defaultValue;
    return variableDefinitions.isEmpty() || value == null
        ? value
        : replaceVariableReferences(value, variableDefinitions);
  }

  private static String replaceVariableReferences(
      String string, Map<String, String> variableDefinitions) {
    Matcher matcher = REGEX_VARIABLE_REFERENCE.matcher(string);
    // TODO: Replace StringBuffer with StringBuilder once Java 9 is available.
    StringBuffer stringWithReplacements = new StringBuffer();
    while (matcher.find()) {
      String groupName = matcher.group(1);
      if (variableDefinitions.containsKey(groupName)) {
        matcher.appendReplacement(
            stringWithReplacements, Matcher.quoteReplacement(variableDefinitions.get(groupName)));
      } else {
        // The variable is not defined. The value is ignored.
      }
    }
    matcher.appendTail(stringWithReplacements);
    return stringWithReplacements.toString();
  }

  private static boolean parseOptionalBooleanAttribute(
      String line, Pattern pattern, boolean defaultValue) {
    Matcher matcher = pattern.matcher(line);
    if (matcher.find()) {
      return matcher.group(1).equals(BOOLEAN_TRUE);
    }
    return defaultValue;
  }

  private static Pattern compileBooleanAttrPattern(String attribute) {
    return Pattern.compile(attribute + "=(" + BOOLEAN_FALSE + "|" + BOOLEAN_TRUE + ")");
  }

  private static class LineIterator {

    private final BufferedReader reader;
    private final Queue<String> extraLines;

    @Nullable private String next;

    public LineIterator(Queue<String> extraLines, BufferedReader reader) {
      this.extraLines = extraLines;
      this.reader = reader;
    }

    @EnsuresNonNullIf(expression = "next", result = true)
    public boolean hasNext() throws IOException {
      if (next != null) {
        return true;
      }
      if (!extraLines.isEmpty()) {
        next = Assertions.checkNotNull(extraLines.poll());
        return true;
      }
      while ((next = reader.readLine()) != null) {
        next = next.trim();
        if (!next.isEmpty()) {
          return true;
        }
      }
      return false;
    }

    /** Return the next line, or throw {@link NoSuchElementException} if none. */
    public String next() throws IOException {
      if (hasNext()) {
        String result = next;
        next = null;
        return result;
      } else {
        throw new NoSuchElementException();
      }
    }

  }

}<|MERGE_RESOLUTION|>--- conflicted
+++ resolved
@@ -318,7 +318,6 @@
         }
       } else if (line.startsWith(TAG_STREAM_INF)) {
         noClosedCaptions |= line.contains(ATTR_CLOSED_CAPTIONS_NONE);
-<<<<<<< HEAD
         // TVirl
         //int bitrate = parseIntAttr(line, REGEX_BANDWIDTH);
         int bitrate;
@@ -336,17 +335,8 @@
               TextUtils.join("\n", tags) + "\n<<<", e);
         }
         // !TVirl
-        String averageBandwidthString =
-            parseOptionalStringAttr(line, REGEX_AVERAGE_BANDWIDTH, variableDefinitions);
-        if (averageBandwidthString != null) {
-          // If available, the average bandwidth attribute is used as the variant's bitrate.
-          bitrate = Integer.parseInt(averageBandwidthString);
-        }
-=======
-        int bitrate = parseIntAttr(line, REGEX_BANDWIDTH);
         // TODO: Plumb this into Format.
         int averageBitrate = parseOptionalIntAttr(line, REGEX_AVERAGE_BANDWIDTH, -1);
->>>>>>> 9a9ef439
         String codecs = parseOptionalStringAttr(line, REGEX_CODECS, variableDefinitions);
         String resolutionString =
             parseOptionalStringAttr(line, REGEX_RESOLUTION, variableDefinitions);
