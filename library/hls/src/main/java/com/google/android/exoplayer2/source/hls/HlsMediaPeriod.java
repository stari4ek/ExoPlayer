--- conflicted
+++ resolved
@@ -19,7 +19,6 @@
 import android.text.TextUtils;
 import com.google.android.exoplayer2.C;
 import com.google.android.exoplayer2.Format;
-import com.google.android.exoplayer2.extractor.ts.DefaultTsPayloadReaderFactory;
 import com.google.android.exoplayer2.source.AdaptiveMediaSourceEventListener.EventDispatcher;
 import com.google.android.exoplayer2.source.CompositeSequenceableLoader;
 import com.google.android.exoplayer2.source.MediaPeriod;
@@ -62,22 +61,10 @@
   private HlsSampleStreamWrapper[] enabledSampleStreamWrappers;
   private CompositeSequenceableLoader sequenceableLoader;
 
-<<<<<<< HEAD
-  // TVirl: workaround for https://github.com/google/ExoPlayer/issues/2748
-  @DefaultTsPayloadReaderFactory.Flags
-  private final int defaultTsReaderFlags;
-  // !TVirl
-
-  public HlsMediaPeriod(HlsPlaylistTracker playlistTracker, HlsDataSourceFactory dataSourceFactory,
-      int minLoadableRetryCount, EventDispatcher eventDispatcher, Allocator allocator,
-      // TVirl
-      @DefaultTsPayloadReaderFactory.Flags int defaultTsReaderFlags) {
-=======
   public HlsMediaPeriod(HlsExtractorFactory extractorFactory, HlsPlaylistTracker playlistTracker,
       HlsDataSourceFactory dataSourceFactory, int minLoadableRetryCount,
       EventDispatcher eventDispatcher, Allocator allocator) {
     this.extractorFactory = extractorFactory;
->>>>>>> c2d05f44
     this.playlistTracker = playlistTracker;
     this.dataSourceFactory = dataSourceFactory;
     this.minLoadableRetryCount = minLoadableRetryCount;
@@ -88,8 +75,6 @@
     continueLoadingHandler = new Handler();
     sampleStreamWrappers = new HlsSampleStreamWrapper[0];
     enabledSampleStreamWrappers = new HlsSampleStreamWrapper[0];
-    // TVirl
-    this.defaultTsReaderFlags = defaultTsReaderFlags;
   }
 
   public void release() {
@@ -362,17 +347,8 @@
 
   private HlsSampleStreamWrapper buildSampleStreamWrapper(int trackType, HlsUrl[] variants,
       Format muxedAudioFormat, List<Format> muxedCaptionFormats, long positionUs) {
-<<<<<<< HEAD
-
-    HlsChunkSource defaultChunkSource = new HlsChunkSource(playlistTracker, variants,
-        dataSourceFactory, timestampAdjusterProvider, muxedCaptionFormats,
-        // TVirl
-        defaultTsReaderFlags);
-
-=======
     HlsChunkSource defaultChunkSource = new HlsChunkSource(extractorFactory, playlistTracker,
         variants, dataSourceFactory, timestampAdjusterProvider, muxedCaptionFormats);
->>>>>>> c2d05f44
     return new HlsSampleStreamWrapper(trackType, this, defaultChunkSource, allocator, positionUs,
         muxedAudioFormat, minLoadableRetryCount, eventDispatcher);
   }
