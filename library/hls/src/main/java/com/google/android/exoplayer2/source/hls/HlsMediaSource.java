/*
 * Copyright (C) 2016 The Android Open Source Project
 *
 * Licensed under the Apache License, Version 2.0 (the "License");
 * you may not use this file except in compliance with the License.
 * You may obtain a copy of the License at
 *
 *      http://www.apache.org/licenses/LICENSE-2.0
 *
 * Unless required by applicable law or agreed to in writing, software
 * distributed under the License is distributed on an "AS IS" BASIS,
 * WITHOUT WARRANTIES OR CONDITIONS OF ANY KIND, either express or implied.
 * See the License for the specific language governing permissions and
 * limitations under the License.
 */
package com.google.android.exoplayer2.source.hls;

import android.net.Uri;
import android.os.Handler;
import com.google.android.exoplayer2.C;
import com.google.android.exoplayer2.ExoPlayer;
import com.google.android.exoplayer2.ExoPlayerLibraryInfo;
<<<<<<< HEAD
import com.google.android.exoplayer2.extractor.ts.DefaultTsPayloadReaderFactory;
=======
import com.google.android.exoplayer2.extractor.Extractor;
>>>>>>> c2d05f44
import com.google.android.exoplayer2.source.AdaptiveMediaSourceEventListener;
import com.google.android.exoplayer2.source.AdaptiveMediaSourceEventListener.EventDispatcher;
import com.google.android.exoplayer2.source.MediaPeriod;
import com.google.android.exoplayer2.source.MediaSource;
import com.google.android.exoplayer2.source.SinglePeriodTimeline;
import com.google.android.exoplayer2.source.hls.playlist.HlsMediaPlaylist;
import com.google.android.exoplayer2.source.hls.playlist.HlsPlaylist;
import com.google.android.exoplayer2.source.hls.playlist.HlsPlaylistParser;
import com.google.android.exoplayer2.source.hls.playlist.HlsPlaylistTracker;
import com.google.android.exoplayer2.upstream.Allocator;
import com.google.android.exoplayer2.upstream.DataSource;
import com.google.android.exoplayer2.upstream.ParsingLoadable;
import com.google.android.exoplayer2.util.Assertions;
import java.io.IOException;
import java.util.List;

/**
 * An HLS {@link MediaSource}.
 */
public final class HlsMediaSource implements MediaSource,
    HlsPlaylistTracker.PrimaryPlaylistListener {

  static {
    ExoPlayerLibraryInfo.registerModule("goog.exo.hls");
  }

  /**
   * The default minimum number of times to retry loading data prior to failing.
   */
  public static final int DEFAULT_MIN_LOADABLE_RETRY_COUNT = 3;

  private final HlsExtractorFactory extractorFactory;
  private final Uri manifestUri;
  private final HlsDataSourceFactory dataSourceFactory;
  private final int minLoadableRetryCount;
  private final EventDispatcher eventDispatcher;
  private final ParsingLoadable.Parser<HlsPlaylist> playlistParser;

  // TVirl: workaround for https://github.com/google/ExoPlayer/issues/2748
  @DefaultTsPayloadReaderFactory.Flags
  private final int defaultTsReaderFlags;
  // !TVirl

  private HlsPlaylistTracker playlistTracker;
  private Listener sourceListener;

  /**
   * @param manifestUri The {@link Uri} of the HLS manifest.
   * @param dataSourceFactory An {@link HlsDataSourceFactory} for {@link DataSource}s for manifests,
   *     segments and keys.
   * @param eventHandler A handler for events. May be null if delivery of events is not required.
   * @param eventListener An {@link AdaptiveMediaSourceEventListener}. May be null if delivery of
   *     events is not required.
   */
  public HlsMediaSource(Uri manifestUri, DataSource.Factory dataSourceFactory, Handler eventHandler,
      AdaptiveMediaSourceEventListener eventListener) {
    this(manifestUri, dataSourceFactory, DEFAULT_MIN_LOADABLE_RETRY_COUNT, eventHandler,
        eventListener);
  }

  /**
   * @param manifestUri The {@link Uri} of the HLS manifest.
   * @param dataSourceFactory An {@link HlsDataSourceFactory} for {@link DataSource}s for manifests,
   *     segments and keys.
   * @param minLoadableRetryCount The minimum number of times loads must be retried before
   *     errors are propagated.
   * @param eventHandler A handler for events. May be null if delivery of events is not required.
   * @param eventListener An {@link AdaptiveMediaSourceEventListener}. May be null if delivery of
   *     events is not required.
   */
  public HlsMediaSource(Uri manifestUri, DataSource.Factory dataSourceFactory,
      int minLoadableRetryCount, Handler eventHandler,
      AdaptiveMediaSourceEventListener eventListener) {
<<<<<<< HEAD
    this(manifestUri, new DefaultHlsDataSourceFactory(dataSourceFactory), minLoadableRetryCount,
         eventHandler, eventListener);
  }

  public HlsMediaSource(Uri manifestUri, HlsDataSourceFactory dataSourceFactory,
      int minLoadableRetryCount, Handler eventHandler,
      AdaptiveMediaSourceEventListener eventListener) {
   this(manifestUri, dataSourceFactory, minLoadableRetryCount, eventHandler, eventListener,
        new HlsPlaylistParser(),
        // TVirl
        0);
=======
    this(manifestUri, new DefaultHlsDataSourceFactory(dataSourceFactory),
        HlsExtractorFactory.DEFAULT, minLoadableRetryCount, eventHandler, eventListener,
        new HlsPlaylistParser());
>>>>>>> c2d05f44
  }

  /**
   * @param manifestUri The {@link Uri} of the HLS manifest.
   * @param dataSourceFactory An {@link HlsDataSourceFactory} for {@link DataSource}s for manifests,
   *     segments and keys.
   * @param extractorFactory An {@link HlsExtractorFactory} for {@link Extractor}s for the segments.
   * @param minLoadableRetryCount The minimum number of times loads must be retried before
   *     errors are propagated.
   * @param eventHandler A handler for events. May be null if delivery of events is not required.
   * @param eventListener An {@link AdaptiveMediaSourceEventListener}. May be null if delivery of
   *     events is not required.
   * @param playlistParser A {@link ParsingLoadable.Parser} for HLS playlists.
   */
  public HlsMediaSource(Uri manifestUri, HlsDataSourceFactory dataSourceFactory,
     HlsExtractorFactory extractorFactory, int minLoadableRetryCount, Handler eventHandler,
     AdaptiveMediaSourceEventListener eventListener,
<<<<<<< HEAD
     ParsingLoadable.Parser<HlsPlaylist> playlistParser,
     // TVirl
     @DefaultTsPayloadReaderFactory.Flags int defaultTsReaderFlags) {
=======
      ParsingLoadable.Parser<HlsPlaylist> playlistParser) {
>>>>>>> c2d05f44
    this.manifestUri = manifestUri;
    this.dataSourceFactory = dataSourceFactory;
    this.extractorFactory = extractorFactory;
    this.minLoadableRetryCount = minLoadableRetryCount;
    this.playlistParser = playlistParser;
    eventDispatcher = new EventDispatcher(eventHandler, eventListener);

    // TVirl
    this.defaultTsReaderFlags = defaultTsReaderFlags;
  }

  @Override
  public void prepareSource(ExoPlayer player, boolean isTopLevelSource, Listener listener) {
    Assertions.checkState(playlistTracker == null);
    playlistTracker = new HlsPlaylistTracker(manifestUri, dataSourceFactory, eventDispatcher,
        minLoadableRetryCount, this, playlistParser);
    sourceListener = listener;
    playlistTracker.start();
  }

  @Override
  public void maybeThrowSourceInfoRefreshError() throws IOException {
    playlistTracker.maybeThrowPrimaryPlaylistRefreshError();
  }

  @Override
  public MediaPeriod createPeriod(MediaPeriodId id, Allocator allocator) {
    Assertions.checkArgument(id.periodIndex == 0);
<<<<<<< HEAD
    return new HlsMediaPeriod(playlistTracker, dataSourceFactory, minLoadableRetryCount,
        eventDispatcher, allocator,
        // TVirl
        defaultTsReaderFlags);
=======
    return new HlsMediaPeriod(extractorFactory, playlistTracker, dataSourceFactory,
        minLoadableRetryCount, eventDispatcher, allocator);
>>>>>>> c2d05f44
  }

  @Override
  public void releasePeriod(MediaPeriod mediaPeriod) {
    ((HlsMediaPeriod) mediaPeriod).release();
  }

  @Override
  public void releaseSource() {
    if (playlistTracker != null) {
      playlistTracker.release();
      playlistTracker = null;
    }
    sourceListener = null;
  }

  @Override
  public void onPrimaryPlaylistRefreshed(HlsMediaPlaylist playlist) {
    SinglePeriodTimeline timeline;
    long presentationStartTimeMs = playlist.hasProgramDateTime ? 0 : C.TIME_UNSET;
    long windowStartTimeMs = playlist.hasProgramDateTime ? C.usToMs(playlist.startTimeUs)
        : C.TIME_UNSET;
    long windowDefaultStartPositionUs = playlist.startOffsetUs;
    if (playlistTracker.isLive()) {
      long periodDurationUs = playlist.hasEndTag ? (playlist.startTimeUs + playlist.durationUs)
          : C.TIME_UNSET;
      List<HlsMediaPlaylist.Segment> segments = playlist.segments;
      if (windowDefaultStartPositionUs == C.TIME_UNSET) {
        windowDefaultStartPositionUs = segments.isEmpty() ? 0
            : segments.get(Math.max(0, segments.size() - 3)).relativeStartTimeUs;
      }
      timeline = new SinglePeriodTimeline(presentationStartTimeMs, windowStartTimeMs,
          periodDurationUs, playlist.durationUs, playlist.startTimeUs, windowDefaultStartPositionUs,
          true, !playlist.hasEndTag);
    } else /* not live */ {
      if (windowDefaultStartPositionUs == C.TIME_UNSET) {
        windowDefaultStartPositionUs = 0;
      }
      timeline = new SinglePeriodTimeline(presentationStartTimeMs, windowStartTimeMs,
          playlist.startTimeUs + playlist.durationUs, playlist.durationUs, playlist.startTimeUs,
          windowDefaultStartPositionUs, true, false);
    }
    sourceListener.onSourceInfoRefreshed(timeline,
        new HlsManifest(playlistTracker.getMasterPlaylist(), playlist));
  }

}<|MERGE_RESOLUTION|>--- conflicted
+++ resolved
@@ -20,11 +20,7 @@
 import com.google.android.exoplayer2.C;
 import com.google.android.exoplayer2.ExoPlayer;
 import com.google.android.exoplayer2.ExoPlayerLibraryInfo;
-<<<<<<< HEAD
-import com.google.android.exoplayer2.extractor.ts.DefaultTsPayloadReaderFactory;
-=======
 import com.google.android.exoplayer2.extractor.Extractor;
->>>>>>> c2d05f44
 import com.google.android.exoplayer2.source.AdaptiveMediaSourceEventListener;
 import com.google.android.exoplayer2.source.AdaptiveMediaSourceEventListener.EventDispatcher;
 import com.google.android.exoplayer2.source.MediaPeriod;
@@ -63,11 +59,6 @@
   private final EventDispatcher eventDispatcher;
   private final ParsingLoadable.Parser<HlsPlaylist> playlistParser;
 
-  // TVirl: workaround for https://github.com/google/ExoPlayer/issues/2748
-  @DefaultTsPayloadReaderFactory.Flags
-  private final int defaultTsReaderFlags;
-  // !TVirl
-
   private HlsPlaylistTracker playlistTracker;
   private Listener sourceListener;
 
@@ -98,23 +89,9 @@
   public HlsMediaSource(Uri manifestUri, DataSource.Factory dataSourceFactory,
       int minLoadableRetryCount, Handler eventHandler,
       AdaptiveMediaSourceEventListener eventListener) {
-<<<<<<< HEAD
-    this(manifestUri, new DefaultHlsDataSourceFactory(dataSourceFactory), minLoadableRetryCount,
-         eventHandler, eventListener);
-  }
-
-  public HlsMediaSource(Uri manifestUri, HlsDataSourceFactory dataSourceFactory,
-      int minLoadableRetryCount, Handler eventHandler,
-      AdaptiveMediaSourceEventListener eventListener) {
-   this(manifestUri, dataSourceFactory, minLoadableRetryCount, eventHandler, eventListener,
-        new HlsPlaylistParser(),
-        // TVirl
-        0);
-=======
     this(manifestUri, new DefaultHlsDataSourceFactory(dataSourceFactory),
         HlsExtractorFactory.DEFAULT, minLoadableRetryCount, eventHandler, eventListener,
         new HlsPlaylistParser());
->>>>>>> c2d05f44
   }
 
   /**
@@ -132,22 +109,13 @@
   public HlsMediaSource(Uri manifestUri, HlsDataSourceFactory dataSourceFactory,
      HlsExtractorFactory extractorFactory, int minLoadableRetryCount, Handler eventHandler,
      AdaptiveMediaSourceEventListener eventListener,
-<<<<<<< HEAD
-     ParsingLoadable.Parser<HlsPlaylist> playlistParser,
-     // TVirl
-     @DefaultTsPayloadReaderFactory.Flags int defaultTsReaderFlags) {
-=======
       ParsingLoadable.Parser<HlsPlaylist> playlistParser) {
->>>>>>> c2d05f44
     this.manifestUri = manifestUri;
     this.dataSourceFactory = dataSourceFactory;
     this.extractorFactory = extractorFactory;
     this.minLoadableRetryCount = minLoadableRetryCount;
     this.playlistParser = playlistParser;
     eventDispatcher = new EventDispatcher(eventHandler, eventListener);
-
-    // TVirl
-    this.defaultTsReaderFlags = defaultTsReaderFlags;
   }
 
   @Override
@@ -167,15 +135,8 @@
   @Override
   public MediaPeriod createPeriod(MediaPeriodId id, Allocator allocator) {
     Assertions.checkArgument(id.periodIndex == 0);
-<<<<<<< HEAD
-    return new HlsMediaPeriod(playlistTracker, dataSourceFactory, minLoadableRetryCount,
-        eventDispatcher, allocator,
-        // TVirl
-        defaultTsReaderFlags);
-=======
     return new HlsMediaPeriod(extractorFactory, playlistTracker, dataSourceFactory,
         minLoadableRetryCount, eventDispatcher, allocator);
->>>>>>> c2d05f44
   }
 
   @Override
