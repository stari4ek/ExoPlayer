/*
 * Copyright (C) 2016 The Android Open Source Project
 *
 * Licensed under the Apache License, Version 2.0 (the "License");
 * you may not use this file except in compliance with the License.
 * You may obtain a copy of the License at
 *
 *      http://www.apache.org/licenses/LICENSE-2.0
 *
 * Unless required by applicable law or agreed to in writing, software
 * distributed under the License is distributed on an "AS IS" BASIS,
 * WITHOUT WARRANTIES OR CONDITIONS OF ANY KIND, either express or implied.
 * See the License for the specific language governing permissions and
 * limitations under the License.
 */
package com.google.android.exoplayer2.source.hls;

import android.net.Uri;
import android.os.Handler;
import com.google.android.exoplayer2.C;
import com.google.android.exoplayer2.ExoPlayer;
import com.google.android.exoplayer2.ExoPlayerLibraryInfo;
import com.google.android.exoplayer2.extractor.ts.DefaultTsPayloadReaderFactory;
import com.google.android.exoplayer2.source.AdaptiveMediaSourceEventListener;
import com.google.android.exoplayer2.source.AdaptiveMediaSourceEventListener.EventDispatcher;
import com.google.android.exoplayer2.source.MediaPeriod;
import com.google.android.exoplayer2.source.MediaSource;
import com.google.android.exoplayer2.source.SinglePeriodTimeline;
import com.google.android.exoplayer2.source.hls.playlist.HlsMediaPlaylist;
import com.google.android.exoplayer2.source.hls.playlist.HlsPlaylist;
import com.google.android.exoplayer2.source.hls.playlist.HlsPlaylistParser;
import com.google.android.exoplayer2.source.hls.playlist.HlsPlaylistTracker;
import com.google.android.exoplayer2.upstream.Allocator;
import com.google.android.exoplayer2.upstream.DataSource;
import com.google.android.exoplayer2.upstream.ParsingLoadable;
import com.google.android.exoplayer2.util.Assertions;
import java.io.IOException;
import java.util.List;

/**
 * An HLS {@link MediaSource}.
 */
public final class HlsMediaSource implements MediaSource,
    HlsPlaylistTracker.PrimaryPlaylistListener {

  static {
    ExoPlayerLibraryInfo.registerModule("goog.exo.hls");
  }

  /**
   * The default minimum number of times to retry loading data prior to failing.
   */
  public static final int DEFAULT_MIN_LOADABLE_RETRY_COUNT = 3;

  private final Uri manifestUri;
  private final HlsDataSourceFactory dataSourceFactory;
  private final int minLoadableRetryCount;
  private final EventDispatcher eventDispatcher;
  private final ParsingLoadable.Parser<HlsPlaylist> playlistParser;

  // TVirl: workaround for https://github.com/google/ExoPlayer/issues/2748
  @DefaultTsPayloadReaderFactory.Flags
  private final int defaultTsReaderFlags;
  // !TVirl

  private HlsPlaylistTracker playlistTracker;
  private Listener sourceListener;

  public HlsMediaSource(Uri manifestUri, DataSource.Factory dataSourceFactory, Handler eventHandler,
      AdaptiveMediaSourceEventListener eventListener) {
    this(manifestUri, dataSourceFactory, DEFAULT_MIN_LOADABLE_RETRY_COUNT, eventHandler,
        eventListener);
  }

  public HlsMediaSource(Uri manifestUri, DataSource.Factory dataSourceFactory,
      int minLoadableRetryCount, Handler eventHandler,
      AdaptiveMediaSourceEventListener eventListener) {
    this(manifestUri, new DefaultHlsDataSourceFactory(dataSourceFactory), minLoadableRetryCount,
        eventHandler, eventListener,
        // TVirl
        0);
  }

  public HlsMediaSource(Uri manifestUri, HlsDataSourceFactory dataSourceFactory,
      int minLoadableRetryCount, Handler eventHandler,
<<<<<<< HEAD
      AdaptiveMediaSourceEventListener eventListener,
      // TVirl
      @DefaultTsPayloadReaderFactory.Flags int defaultTsReaderFlags) {
=======
      AdaptiveMediaSourceEventListener eventListener) {
   this(manifestUri, dataSourceFactory, minLoadableRetryCount, eventHandler, eventListener,
       new HlsPlaylistParser());
  }

  public HlsMediaSource(Uri manifestUri, HlsDataSourceFactory dataSourceFactory,
     int minLoadableRetryCount, Handler eventHandler,
     AdaptiveMediaSourceEventListener eventListener,
     ParsingLoadable.Parser<HlsPlaylist> playlistParser) {
>>>>>>> 12513e98
    this.manifestUri = manifestUri;
    this.dataSourceFactory = dataSourceFactory;
    this.minLoadableRetryCount = minLoadableRetryCount;
    this.playlistParser = playlistParser;
    eventDispatcher = new EventDispatcher(eventHandler, eventListener);

    // TVirl
    this.defaultTsReaderFlags = defaultTsReaderFlags;
  }

  @Override
  public void prepareSource(ExoPlayer player, boolean isTopLevelSource, Listener listener) {
    Assertions.checkState(playlistTracker == null);
    playlistTracker = new HlsPlaylistTracker(manifestUri, dataSourceFactory, eventDispatcher,
        minLoadableRetryCount, this, playlistParser);
    sourceListener = listener;
    playlistTracker.start();
  }

  @Override
  public void maybeThrowSourceInfoRefreshError() throws IOException {
    playlistTracker.maybeThrowPrimaryPlaylistRefreshError();
  }

  @Override
  public MediaPeriod createPeriod(MediaPeriodId id, Allocator allocator) {
    Assertions.checkArgument(id.periodIndex == 0);
    return new HlsMediaPeriod(playlistTracker, dataSourceFactory, minLoadableRetryCount,
        eventDispatcher, allocator,
        // TVirl
        defaultTsReaderFlags);
  }

  @Override
  public void releasePeriod(MediaPeriod mediaPeriod) {
    ((HlsMediaPeriod) mediaPeriod).release();
  }

  @Override
  public void releaseSource() {
    if (playlistTracker != null) {
      playlistTracker.release();
      playlistTracker = null;
    }
    sourceListener = null;
  }

  @Override
  public void onPrimaryPlaylistRefreshed(HlsMediaPlaylist playlist) {
    SinglePeriodTimeline timeline;
    long presentationStartTimeMs = playlist.hasProgramDateTime ? 0 : C.TIME_UNSET;
    long windowStartTimeMs = playlist.hasProgramDateTime ? C.usToMs(playlist.startTimeUs)
        : C.TIME_UNSET;
    long windowDefaultStartPositionUs = playlist.startOffsetUs;
    if (playlistTracker.isLive()) {
      long periodDurationUs = playlist.hasEndTag ? (playlist.startTimeUs + playlist.durationUs)
          : C.TIME_UNSET;
      List<HlsMediaPlaylist.Segment> segments = playlist.segments;
      if (windowDefaultStartPositionUs == C.TIME_UNSET) {
        windowDefaultStartPositionUs = segments.isEmpty() ? 0
            : segments.get(Math.max(0, segments.size() - 3)).relativeStartTimeUs;
      }
      timeline = new SinglePeriodTimeline(presentationStartTimeMs, windowStartTimeMs,
          periodDurationUs, playlist.durationUs, playlist.startTimeUs, windowDefaultStartPositionUs,
          true, !playlist.hasEndTag);
    } else /* not live */ {
      if (windowDefaultStartPositionUs == C.TIME_UNSET) {
        windowDefaultStartPositionUs = 0;
      }
      timeline = new SinglePeriodTimeline(presentationStartTimeMs, windowStartTimeMs,
          playlist.startTimeUs + playlist.durationUs, playlist.durationUs, playlist.startTimeUs,
          windowDefaultStartPositionUs, true, false);
    }
    sourceListener.onSourceInfoRefreshed(timeline,
        new HlsManifest(playlistTracker.getMasterPlaylist(), playlist));
  }

}<|MERGE_RESOLUTION|>--- conflicted
+++ resolved
@@ -76,28 +76,24 @@
       int minLoadableRetryCount, Handler eventHandler,
       AdaptiveMediaSourceEventListener eventListener) {
     this(manifestUri, new DefaultHlsDataSourceFactory(dataSourceFactory), minLoadableRetryCount,
-        eventHandler, eventListener,
+         eventHandler, eventListener);
+  }
+
+  public HlsMediaSource(Uri manifestUri, HlsDataSourceFactory dataSourceFactory,
+      int minLoadableRetryCount, Handler eventHandler,
+      AdaptiveMediaSourceEventListener eventListener) {
+   this(manifestUri, dataSourceFactory, minLoadableRetryCount, eventHandler, eventListener,
+        new HlsPlaylistParser(),
         // TVirl
         0);
   }
 
   public HlsMediaSource(Uri manifestUri, HlsDataSourceFactory dataSourceFactory,
-      int minLoadableRetryCount, Handler eventHandler,
-<<<<<<< HEAD
-      AdaptiveMediaSourceEventListener eventListener,
-      // TVirl
-      @DefaultTsPayloadReaderFactory.Flags int defaultTsReaderFlags) {
-=======
-      AdaptiveMediaSourceEventListener eventListener) {
-   this(manifestUri, dataSourceFactory, minLoadableRetryCount, eventHandler, eventListener,
-       new HlsPlaylistParser());
-  }
-
-  public HlsMediaSource(Uri manifestUri, HlsDataSourceFactory dataSourceFactory,
      int minLoadableRetryCount, Handler eventHandler,
      AdaptiveMediaSourceEventListener eventListener,
-     ParsingLoadable.Parser<HlsPlaylist> playlistParser) {
->>>>>>> 12513e98
+     ParsingLoadable.Parser<HlsPlaylist> playlistParser,
+     // TVirl
+     @DefaultTsPayloadReaderFactory.Flags int defaultTsReaderFlags) {
     this.manifestUri = manifestUri;
     this.dataSourceFactory = dataSourceFactory;
     this.minLoadableRetryCount = minLoadableRetryCount;
