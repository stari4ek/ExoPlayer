--- conflicted
+++ resolved
@@ -618,7 +618,6 @@
           playlistError = new PlaylistStuckException(playlistUrl.url);
           blacklistPlaylist();
         }
-<<<<<<< HEAD
 
         // TVirl
         if (playlistError != null) {
@@ -631,10 +630,6 @@
             ex.playlistSnapshot = playlistSnapshot;
           }
         }// !TVirl
-
-        refreshDelayUs = playlistSnapshot.targetDurationUs / 2;
-=======
->>>>>>> 1495b9a4
       }
       // Do not allow the playlist to load again within the target duration if we obtained a new
       // snapshot, or half the target duration otherwise.
