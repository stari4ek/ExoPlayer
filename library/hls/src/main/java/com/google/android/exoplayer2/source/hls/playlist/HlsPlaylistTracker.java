--- conflicted
+++ resolved
@@ -36,70 +36,8 @@
  */
 public interface HlsPlaylistTracker {
 
-<<<<<<< HEAD
-  // TVirl: ability to log additional info for investigation
-  public static class HlsPlaylistException extends IOException {
-
-    public final String url;
-
-    public HlsMediaPlaylist loadedPlaylist = null;
-    public HlsMediaPlaylist oldPlaylist = null;
-    public HlsMediaPlaylist playlistSnapshot = null;
-    public long currentTimeMs = 0;
-    public long lastSnapshotChangeMs = 0;
-
-    private HlsPlaylistException(String url) {
-      this.url = url;
-    }
-  }
-
-
-  /**
-   * Thrown when a playlist is considered to be stuck due to a server side error.
-   */
-  // TVirl
-//  public static final class PlaylistStuckException extends IOException {
-    public static final class PlaylistStuckException extends HlsPlaylistException {
-
-
-    /**
-     * The url of the stuck playlist.
-     */
-//    public final String url;
-
-    private PlaylistStuckException(String url) {
-//      this.url = url;
-      super(url);
-    }
-
-  }
-
-  /**
-   * Thrown when the media sequence of a new snapshot indicates the server has reset.
-   */
-  // public static final class PlaylistResetException extends IOException {
-  public static final class PlaylistResetException extends HlsPlaylistException {
-
-    /**
-     * The url of the reset playlist.
-     */
-//    public final String url;
-
-    private PlaylistResetException(String url) {
-//      this.url = url;
-      super(url);
-    }
-
-  }
-
-  /**
-   * Listener for primary playlist changes.
-   */
-  public interface PrimaryPlaylistListener {
-=======
   /** Listener for primary playlist changes. */
   interface PrimaryPlaylistListener {
->>>>>>> cad3de91
 
     /**
      * Called when the primary playlist changes.
@@ -261,384 +199,5 @@
    *
    * @return True if the content is live. False otherwise.
    */
-<<<<<<< HEAD
-  public boolean isLive() {
-    return isLive;
-  }
-
-  // Loader.Callback implementation.
-
-  @Override
-  public void onLoadCompleted(ParsingLoadable<HlsPlaylist> loadable, long elapsedRealtimeMs,
-      long loadDurationMs) {
-    HlsPlaylist result = loadable.getResult();
-    HlsMasterPlaylist masterPlaylist;
-    boolean isMediaPlaylist = result instanceof HlsMediaPlaylist;
-    if (isMediaPlaylist) {
-      masterPlaylist = HlsMasterPlaylist.createSingleVariantMasterPlaylist(result.baseUri);
-    } else /* result instanceof HlsMasterPlaylist */ {
-      masterPlaylist = (HlsMasterPlaylist) result;
-    }
-    this.masterPlaylist = masterPlaylist;
-    primaryHlsUrl = masterPlaylist.variants.get(0);
-    ArrayList<HlsUrl> urls = new ArrayList<>();
-    urls.addAll(masterPlaylist.variants);
-    urls.addAll(masterPlaylist.audios);
-    urls.addAll(masterPlaylist.subtitles);
-    createBundles(urls);
-    MediaPlaylistBundle primaryBundle = playlistBundles.get(primaryHlsUrl);
-    if (isMediaPlaylist) {
-      // We don't need to load the playlist again. We can use the same result.
-      primaryBundle.processLoadedPlaylist((HlsMediaPlaylist) result);
-    } else {
-      primaryBundle.loadPlaylist();
-    }
-    eventDispatcher.loadCompleted(loadable.dataSpec, C.DATA_TYPE_MANIFEST, elapsedRealtimeMs,
-        loadDurationMs, loadable.bytesLoaded());
-  }
-
-  @Override
-  public void onLoadCanceled(ParsingLoadable<HlsPlaylist> loadable, long elapsedRealtimeMs,
-      long loadDurationMs, boolean released) {
-    eventDispatcher.loadCanceled(loadable.dataSpec, C.DATA_TYPE_MANIFEST, elapsedRealtimeMs,
-        loadDurationMs, loadable.bytesLoaded());
-  }
-
-  @Override
-  public @Loader.RetryAction int onLoadError(
-      ParsingLoadable<HlsPlaylist> loadable,
-      long elapsedRealtimeMs,
-      long loadDurationMs,
-      IOException error) {
-    boolean isFatal = error instanceof ParserException;
-    eventDispatcher.loadError(loadable.dataSpec, C.DATA_TYPE_MANIFEST, elapsedRealtimeMs,
-        loadDurationMs, loadable.bytesLoaded(), error, isFatal);
-    return isFatal ? Loader.DONT_RETRY_FATAL : Loader.RETRY;
-  }
-
-  // Internal methods.
-
-  private boolean maybeSelectNewPrimaryUrl() {
-    List<HlsUrl> variants = masterPlaylist.variants;
-    int variantsSize = variants.size();
-    long currentTimeMs = SystemClock.elapsedRealtime();
-    for (int i = 0; i < variantsSize; i++) {
-      MediaPlaylistBundle bundle = playlistBundles.get(variants.get(i));
-      if (currentTimeMs > bundle.blacklistUntilMs) {
-        primaryHlsUrl = bundle.playlistUrl;
-        bundle.loadPlaylist();
-        return true;
-      }
-    }
-    return false;
-  }
-
-  private void maybeSetPrimaryUrl(HlsUrl url) {
-    if (url == primaryHlsUrl
-        || !masterPlaylist.variants.contains(url)
-        || (primaryUrlSnapshot != null && primaryUrlSnapshot.hasEndTag)) {
-      // Ignore if the primary url is unchanged, if the url is not a variant url, or if the last
-      // primary snapshot contains an end tag.
-      return;
-    }
-    primaryHlsUrl = url;
-    playlistBundles.get(primaryHlsUrl).loadPlaylist();
-  }
-
-  private void createBundles(List<HlsUrl> urls) {
-    int listSize = urls.size();
-    for (int i = 0; i < listSize; i++) {
-      HlsUrl url = urls.get(i);
-      MediaPlaylistBundle bundle = new MediaPlaylistBundle(url);
-      playlistBundles.put(url, bundle);
-    }
-  }
-
-  /**
-   * Called by the bundles when a snapshot changes.
-   *
-   * @param url The url of the playlist.
-   * @param newSnapshot The new snapshot.
-   */
-  private void onPlaylistUpdated(HlsUrl url, HlsMediaPlaylist newSnapshot) {
-    if (url == primaryHlsUrl) {
-      if (primaryUrlSnapshot == null) {
-        // This is the first primary url snapshot.
-        isLive = !newSnapshot.hasEndTag;
-        initialStartTimeUs = newSnapshot.startTimeUs;
-      }
-      primaryUrlSnapshot = newSnapshot;
-      primaryPlaylistListener.onPrimaryPlaylistRefreshed(newSnapshot);
-    }
-    int listenersSize = listeners.size();
-    for (int i = 0; i < listenersSize; i++) {
-      listeners.get(i).onPlaylistChanged();
-    }
-  }
-
-  private boolean notifyPlaylistError(HlsUrl playlistUrl, boolean shouldBlacklist) {
-    int listenersSize = listeners.size();
-    boolean anyBlacklistingFailed = false;
-    for (int i = 0; i < listenersSize; i++) {
-      anyBlacklistingFailed |= !listeners.get(i).onPlaylistError(playlistUrl, shouldBlacklist);
-    }
-    return anyBlacklistingFailed;
-  }
-
-  private HlsMediaPlaylist getLatestPlaylistSnapshot(HlsMediaPlaylist oldPlaylist,
-      HlsMediaPlaylist loadedPlaylist) {
-    if (!loadedPlaylist.isNewerThan(oldPlaylist)) {
-      if (loadedPlaylist.hasEndTag) {
-        // If the loaded playlist has an end tag but is not newer than the old playlist then we have
-        // an inconsistent state. This is typically caused by the server incorrectly resetting the
-        // media sequence when appending the end tag. We resolve this case as best we can by
-        // returning the old playlist with the end tag appended.
-        return oldPlaylist.copyWithEndTag();
-      } else {
-        return oldPlaylist;
-      }
-    }
-    long startTimeUs = getLoadedPlaylistStartTimeUs(oldPlaylist, loadedPlaylist);
-    int discontinuitySequence = getLoadedPlaylistDiscontinuitySequence(oldPlaylist, loadedPlaylist);
-    return loadedPlaylist.copyWith(startTimeUs, discontinuitySequence);
-  }
-
-  private long getLoadedPlaylistStartTimeUs(HlsMediaPlaylist oldPlaylist,
-      HlsMediaPlaylist loadedPlaylist) {
-    if (loadedPlaylist.hasProgramDateTime) {
-      return loadedPlaylist.startTimeUs;
-    }
-    long primarySnapshotStartTimeUs = primaryUrlSnapshot != null
-        ? primaryUrlSnapshot.startTimeUs : 0;
-    if (oldPlaylist == null) {
-      return primarySnapshotStartTimeUs;
-    }
-    int oldPlaylistSize = oldPlaylist.segments.size();
-    Segment firstOldOverlappingSegment = getFirstOldOverlappingSegment(oldPlaylist, loadedPlaylist);
-    if (firstOldOverlappingSegment != null) {
-      return oldPlaylist.startTimeUs + firstOldOverlappingSegment.relativeStartTimeUs;
-    } else if (oldPlaylistSize == loadedPlaylist.mediaSequence - oldPlaylist.mediaSequence) {
-      return oldPlaylist.getEndTimeUs();
-    } else {
-      // No segments overlap, we assume the new playlist start coincides with the primary playlist.
-      return primarySnapshotStartTimeUs;
-    }
-  }
-
-  private int getLoadedPlaylistDiscontinuitySequence(HlsMediaPlaylist oldPlaylist,
-      HlsMediaPlaylist loadedPlaylist) {
-    if (loadedPlaylist.hasDiscontinuitySequence) {
-      return loadedPlaylist.discontinuitySequence;
-    }
-    // TODO: Improve cross-playlist discontinuity adjustment.
-    int primaryUrlDiscontinuitySequence = primaryUrlSnapshot != null
-        ? primaryUrlSnapshot.discontinuitySequence : 0;
-    if (oldPlaylist == null) {
-      return primaryUrlDiscontinuitySequence;
-    }
-    Segment firstOldOverlappingSegment = getFirstOldOverlappingSegment(oldPlaylist, loadedPlaylist);
-    if (firstOldOverlappingSegment != null) {
-      return oldPlaylist.discontinuitySequence
-          + firstOldOverlappingSegment.relativeDiscontinuitySequence
-          - loadedPlaylist.segments.get(0).relativeDiscontinuitySequence;
-    }
-    return primaryUrlDiscontinuitySequence;
-  }
-
-  private static Segment getFirstOldOverlappingSegment(HlsMediaPlaylist oldPlaylist,
-      HlsMediaPlaylist loadedPlaylist) {
-    int mediaSequenceOffset = (int) (loadedPlaylist.mediaSequence - oldPlaylist.mediaSequence);
-    List<Segment> oldSegments = oldPlaylist.segments;
-    return mediaSequenceOffset < oldSegments.size() ? oldSegments.get(mediaSequenceOffset) : null;
-  }
-
-  /**
-   * Holds all information related to a specific Media Playlist.
-   */
-  private final class MediaPlaylistBundle implements Loader.Callback<ParsingLoadable<HlsPlaylist>>,
-      Runnable {
-
-    private final HlsUrl playlistUrl;
-    private final Loader mediaPlaylistLoader;
-    private final ParsingLoadable<HlsPlaylist> mediaPlaylistLoadable;
-
-    private HlsMediaPlaylist playlistSnapshot;
-    private long lastSnapshotLoadMs;
-    private long lastSnapshotChangeMs;
-    private long earliestNextLoadTimeMs;
-    private long blacklistUntilMs;
-    private boolean loadPending;
-    private IOException playlistError;
-
-    public MediaPlaylistBundle(HlsUrl playlistUrl) {
-      this.playlistUrl = playlistUrl;
-      mediaPlaylistLoader = new Loader("HlsPlaylistTracker:MediaPlaylist");
-      mediaPlaylistLoadable = new ParsingLoadable<>(
-          dataSourceFactory.createDataSource(C.DATA_TYPE_MANIFEST),
-          UriUtil.resolveToUri(masterPlaylist.baseUri, playlistUrl.url), C.DATA_TYPE_MANIFEST,
-          playlistParser);
-    }
-
-    public HlsMediaPlaylist getPlaylistSnapshot() {
-      return playlistSnapshot;
-    }
-
-    public boolean isSnapshotValid() {
-      if (playlistSnapshot == null) {
-        return false;
-      }
-      long currentTimeMs = SystemClock.elapsedRealtime();
-      long snapshotValidityDurationMs = Math.max(30000, C.usToMs(playlistSnapshot.durationUs));
-      return playlistSnapshot.hasEndTag
-          || playlistSnapshot.playlistType == HlsMediaPlaylist.PLAYLIST_TYPE_EVENT
-          || playlistSnapshot.playlistType == HlsMediaPlaylist.PLAYLIST_TYPE_VOD
-          || lastSnapshotLoadMs + snapshotValidityDurationMs > currentTimeMs;
-    }
-
-    public void release() {
-      mediaPlaylistLoader.release();
-    }
-
-    public void loadPlaylist() {
-      blacklistUntilMs = 0;
-      if (loadPending || mediaPlaylistLoader.isLoading()) {
-        // Load already pending or in progress. Do nothing.
-        return;
-      }
-      long currentTimeMs = SystemClock.elapsedRealtime();
-      if (currentTimeMs < earliestNextLoadTimeMs) {
-        loadPending = true;
-        playlistRefreshHandler.postDelayed(this, earliestNextLoadTimeMs - currentTimeMs);
-      } else {
-        loadPlaylistImmediately();
-      }
-    }
-
-    public void maybeThrowPlaylistRefreshError() throws IOException {
-      mediaPlaylistLoader.maybeThrowError();
-      if (playlistError != null) {
-        throw playlistError;
-      }
-    }
-
-    // Loader.Callback implementation.
-
-    @Override
-    public void onLoadCompleted(ParsingLoadable<HlsPlaylist> loadable, long elapsedRealtimeMs,
-        long loadDurationMs) {
-      HlsPlaylist result = loadable.getResult();
-      if (result instanceof HlsMediaPlaylist) {
-        processLoadedPlaylist((HlsMediaPlaylist) result);
-        eventDispatcher.loadCompleted(loadable.dataSpec, C.DATA_TYPE_MANIFEST, elapsedRealtimeMs,
-            loadDurationMs, loadable.bytesLoaded());
-      } else {
-        playlistError = new ParserException("Loaded playlist has unexpected type.");
-      }
-    }
-
-    @Override
-    public void onLoadCanceled(ParsingLoadable<HlsPlaylist> loadable, long elapsedRealtimeMs,
-        long loadDurationMs, boolean released) {
-      eventDispatcher.loadCanceled(loadable.dataSpec, C.DATA_TYPE_MANIFEST, elapsedRealtimeMs,
-          loadDurationMs, loadable.bytesLoaded());
-    }
-
-    @Override
-    public @Loader.RetryAction int onLoadError(
-        ParsingLoadable<HlsPlaylist> loadable,
-        long elapsedRealtimeMs,
-        long loadDurationMs,
-        IOException error) {
-      boolean isFatal = error instanceof ParserException;
-      eventDispatcher.loadError(loadable.dataSpec, C.DATA_TYPE_MANIFEST, elapsedRealtimeMs,
-          loadDurationMs, loadable.bytesLoaded(), error, isFatal);
-      boolean shouldBlacklist = ChunkedTrackBlacklistUtil.shouldBlacklist(error);
-      boolean shouldRetryIfNotFatal = notifyPlaylistError(playlistUrl, shouldBlacklist);
-      if (isFatal) {
-        return Loader.DONT_RETRY_FATAL;
-      }
-      if (shouldBlacklist) {
-        shouldRetryIfNotFatal |= blacklistPlaylist();
-      }
-      return shouldRetryIfNotFatal ? Loader.RETRY : Loader.DONT_RETRY;
-    }
-
-    // Runnable implementation.
-
-    @Override
-    public void run() {
-      loadPending = false;
-      loadPlaylistImmediately();
-    }
-
-    // Internal methods.
-
-    private void loadPlaylistImmediately() {
-      mediaPlaylistLoader.startLoading(mediaPlaylistLoadable, this, minRetryCount);
-    }
-
-    private void processLoadedPlaylist(HlsMediaPlaylist loadedPlaylist) {
-      HlsMediaPlaylist oldPlaylist = playlistSnapshot;
-      long currentTimeMs = SystemClock.elapsedRealtime();
-      lastSnapshotLoadMs = currentTimeMs;
-      playlistSnapshot = getLatestPlaylistSnapshot(oldPlaylist, loadedPlaylist);
-      if (playlistSnapshot != oldPlaylist) {
-        playlistError = null;
-        lastSnapshotChangeMs = currentTimeMs;
-        onPlaylistUpdated(playlistUrl, playlistSnapshot);
-      } else if (!playlistSnapshot.hasEndTag) {
-        if (loadedPlaylist.mediaSequence + loadedPlaylist.segments.size()
-            < playlistSnapshot.mediaSequence) {
-          // The media sequence jumped backwards. The server has probably reset.
-          playlistError = new PlaylistResetException(playlistUrl.url);
-          notifyPlaylistError(playlistUrl, false);
-        } else if (currentTimeMs - lastSnapshotChangeMs
-            > C.usToMs(playlistSnapshot.targetDurationUs)
-                * PLAYLIST_STUCK_TARGET_DURATION_COEFFICIENT) {
-          // The playlist seems to be stuck. Blacklist it.
-          playlistError = new PlaylistStuckException(playlistUrl.url);
-          notifyPlaylistError(playlistUrl, true);
-          blacklistPlaylist();
-        }
-
-        // TVirl
-        if (playlistError != null) {
-          if (playlistError instanceof HlsPlaylistException) {
-            HlsPlaylistException ex = (HlsPlaylistException)playlistError;
-            ex.currentTimeMs = currentTimeMs;
-            ex.lastSnapshotChangeMs = lastSnapshotChangeMs;
-            ex.loadedPlaylist = loadedPlaylist;
-            ex.oldPlaylist = oldPlaylist;
-            ex.playlistSnapshot = playlistSnapshot;
-          }
-        }// !TVirl
-      }
-      // Do not allow the playlist to load again within the target duration if we obtained a new
-      // snapshot, or half the target duration otherwise.
-      earliestNextLoadTimeMs = currentTimeMs + C.usToMs(playlistSnapshot != oldPlaylist
-          ? playlistSnapshot.targetDurationUs : (playlistSnapshot.targetDurationUs / 2));
-      // Schedule a load if this is the primary playlist and it doesn't have an end tag. Else the
-      // next load will be scheduled when refreshPlaylist is called, or when this playlist becomes
-      // the primary.
-      if (playlistUrl == primaryHlsUrl && !playlistSnapshot.hasEndTag) {
-        loadPlaylist();
-      }
-    }
-
-    /**
-     * Blacklists the playlist.
-     *
-     * @return Whether the playlist is the primary, despite being blacklisted.
-     */
-    private boolean blacklistPlaylist() {
-      blacklistUntilMs = SystemClock.elapsedRealtime()
-          + ChunkedTrackBlacklistUtil.DEFAULT_TRACK_BLACKLIST_MS;
-      return primaryHlsUrl == playlistUrl && !maybeSelectNewPrimaryUrl();
-    }
-
-  }
-
-=======
   boolean isLive();
->>>>>>> cad3de91
 }