/*
 * Copyright (C) 2016 The Android Open Source Project
 *
 * Licensed under the Apache License, Version 2.0 (the "License");
 * you may not use this file except in compliance with the License.
 * You may obtain a copy of the License at
 *
 *      http://www.apache.org/licenses/LICENSE-2.0
 *
 * Unless required by applicable law or agreed to in writing, software
 * distributed under the License is distributed on an "AS IS" BASIS,
 * WITHOUT WARRANTIES OR CONDITIONS OF ANY KIND, either express or implied.
 * See the License for the specific language governing permissions and
 * limitations under the License.
 */
package com.google.android.exoplayer2.source.hls;

import android.net.Uri;
import android.os.SystemClock;
import com.google.android.exoplayer2.C;
import com.google.android.exoplayer2.Format;
import com.google.android.exoplayer2.extractor.ts.DefaultTsPayloadReaderFactory;
import com.google.android.exoplayer2.source.BehindLiveWindowException;
import com.google.android.exoplayer2.source.TrackGroup;
import com.google.android.exoplayer2.source.chunk.Chunk;
import com.google.android.exoplayer2.source.chunk.ChunkedTrackBlacklistUtil;
import com.google.android.exoplayer2.source.chunk.DataChunk;
import com.google.android.exoplayer2.source.hls.playlist.HlsMasterPlaylist.HlsUrl;
import com.google.android.exoplayer2.source.hls.playlist.HlsMediaPlaylist;
import com.google.android.exoplayer2.source.hls.playlist.HlsMediaPlaylist.Segment;
import com.google.android.exoplayer2.source.hls.playlist.HlsPlaylistTracker;
import com.google.android.exoplayer2.trackselection.BaseTrackSelection;
import com.google.android.exoplayer2.trackselection.TrackSelection;
import com.google.android.exoplayer2.upstream.DataSource;
import com.google.android.exoplayer2.upstream.DataSpec;
import com.google.android.exoplayer2.util.TimestampAdjuster;
import com.google.android.exoplayer2.util.UriUtil;
import com.google.android.exoplayer2.util.Util;
import java.io.IOException;
import java.math.BigInteger;
import java.util.Arrays;
import java.util.List;

/**
 * Source of Hls (possibly adaptive) chunks.
 */
/* package */ class HlsChunkSource {

  /**
   * Chunk holder that allows the scheduling of retries.
   */
  public static final class HlsChunkHolder {

    public HlsChunkHolder() {
      clear();
    }

    /**
     * The chunk to be loaded next.
     */
    public Chunk chunk;

    /**
     * Indicates that the end of the stream has been reached.
     */
    public boolean endOfStream;

    /**
     * Indicates that the chunk source is waiting for the referred playlist to be refreshed.
     */
    public HlsUrl playlist;

    /**
     * Clears the holder.
     */
    public void clear() {
      chunk = null;
      endOfStream = false;
      playlist = null;
    }

  }

  private final DataSource mediaDataSource;
  private final DataSource encryptionDataSource;
  private final TimestampAdjusterProvider timestampAdjusterProvider;
  private final HlsUrl[] variants;
  private final HlsPlaylistTracker playlistTracker;
  private final TrackGroup trackGroup;
  private final List<Format> muxedCaptionFormats;

  // TVirl: workaround for https://github.com/google/ExoPlayer/issues/2748
  @DefaultTsPayloadReaderFactory.Flags
  private final int defaultTsReaderFlags;
  // !TVirl

  private boolean isTimestampMaster;
  private byte[] scratchSpace;
  private IOException fatalError;
  private HlsUrl expectedPlaylistUrl;
  private boolean independentSegments;

  private Uri encryptionKeyUri;
  private byte[] encryptionKey;
  private String encryptionIvString;
  private byte[] encryptionIv;

  // Note: The track group in the selection is typically *not* equal to trackGroup. This is due to
  // the way in which HlsSampleStreamWrapper generates track groups. Use only index based methods
  // in TrackSelection to avoid unexpected behavior.
  private TrackSelection trackSelection;
  private long liveEdgeTimeUs;

  /**
   * @param playlistTracker The {@link HlsPlaylistTracker} from which to obtain media playlists.
   * @param variants The available variants.
   * @param dataSourceFactory An {@link HlsDataSourceFactory} to create {@link DataSource}s for the
   *     chunks.
   * @param timestampAdjusterProvider A provider of {@link TimestampAdjuster} instances. If
   *     multiple {@link HlsChunkSource}s are used for a single playback, they should all share the
   *     same provider.
   * @param muxedCaptionFormats List of muxed caption {@link Format}s. Null if no closed caption
   *     information is available in the master playlist.
   */
  public HlsChunkSource(HlsPlaylistTracker playlistTracker, HlsUrl[] variants,
      HlsDataSourceFactory dataSourceFactory, TimestampAdjusterProvider timestampAdjusterProvider,
      List<Format> muxedCaptionFormats,
      // TVirl
      @DefaultTsPayloadReaderFactory.Flags int defaultTsReaderFlags) {
    this.playlistTracker = playlistTracker;
    this.variants = variants;
    this.timestampAdjusterProvider = timestampAdjusterProvider;
    this.muxedCaptionFormats = muxedCaptionFormats;
    liveEdgeTimeUs = C.TIME_UNSET;
    Format[] variantFormats = new Format[variants.length];
    int[] initialTrackSelection = new int[variants.length];
    for (int i = 0; i < variants.length; i++) {
      variantFormats[i] = variants[i].format;
      initialTrackSelection[i] = i;
    }
    mediaDataSource = dataSourceFactory.createDataSource(C.DATA_TYPE_MEDIA);
    encryptionDataSource = dataSourceFactory.createDataSource(C.DATA_TYPE_DRM);
    trackGroup = new TrackGroup(variantFormats);
    trackSelection = new InitializationTrackSelection(trackGroup, initialTrackSelection);

    // TVirl
    this.defaultTsReaderFlags = defaultTsReaderFlags;
  }


  /**
   * If the source is currently having difficulty providing chunks, then this method throws the
   * underlying error. Otherwise does nothing.
   *
   * @throws IOException The underlying error.
   */
  public void maybeThrowError() throws IOException {
    if (fatalError != null) {
      throw fatalError;
    }
    if (expectedPlaylistUrl != null) {
      playlistTracker.maybeThrowPlaylistRefreshError(expectedPlaylistUrl);
    }
  }

  /**
   * Returns the track group exposed by the source.
   */
  public TrackGroup getTrackGroup() {
    return trackGroup;
  }

  /**
   * Selects tracks for use.
   *
   * @param trackSelection The track selection.
   */
  public void selectTracks(TrackSelection trackSelection) {
    this.trackSelection = trackSelection;
  }

  /**
   * Returns the current track selection.
   */
  public TrackSelection getTrackSelection() {
    return trackSelection;
  }

  /**
   * Resets the source.
   */
  public void reset() {
    fatalError = null;
  }

  /**
   * Sets whether this chunk source is responsible for initializing timestamp adjusters.
   *
   * @param isTimestampMaster True if this chunk source is responsible for initializing timestamp
   *     adjusters.
   */
  public void setIsTimestampMaster(boolean isTimestampMaster) {
    this.isTimestampMaster = isTimestampMaster;
  }

  /**
   * Returns the next chunk to load.
   * <p>
   * If a chunk is available then {@link HlsChunkHolder#chunk} is set. If the end of the stream has
   * been reached then {@link HlsChunkHolder#endOfStream} is set. If a chunk is not available but
   * the end of the stream has not been reached, {@link HlsChunkHolder#playlist} is set to
   * contain the {@link HlsUrl} that refers to the playlist that needs refreshing.
   *
   * @param previous The most recently loaded media chunk.
   * @param playbackPositionUs The current playback position. If {@code previous} is null then this
   *     parameter is the position from which playback is expected to start (or restart) and hence
   *     should be interpreted as a seek position.
   * @param out A holder to populate.
   */
  public void getNextChunk(HlsMediaChunk previous, long playbackPositionUs, HlsChunkHolder out) {
    int oldVariantIndex = previous == null ? C.INDEX_UNSET
        : trackGroup.indexOf(previous.trackFormat);
    expectedPlaylistUrl = null;
    // Unless segments are known to be independent, switching variant will require downloading
    // overlapping segments. Hence we use the start time of the previous chunk rather than its end
    // time for this case.
    long bufferedDurationUs = previous == null ? 0 : Math.max(0,
        (independentSegments ? previous.endTimeUs : previous.startTimeUs) - playbackPositionUs);

    // Select the variant.
    long timeToLiveEdgeUs = resolveTimeToLiveEdgeUs(playbackPositionUs, previous == null);
    trackSelection.updateSelectedTrack(bufferedDurationUs, timeToLiveEdgeUs);
    int selectedVariantIndex = trackSelection.getSelectedIndexInTrackGroup();

    boolean switchingVariant = oldVariantIndex != selectedVariantIndex;
    HlsUrl selectedUrl = variants[selectedVariantIndex];
    if (!playlistTracker.isSnapshotValid(selectedUrl)) {
      out.playlist = selectedUrl;
      expectedPlaylistUrl = selectedUrl;
      // Retry when playlist is refreshed.
      return;
    }
    HlsMediaPlaylist mediaPlaylist = playlistTracker.getPlaylistSnapshot(selectedUrl);
    independentSegments = mediaPlaylist.hasIndependentSegmentsTag;

    updateLiveEdgeTimeUs(mediaPlaylist);

    // Select the chunk.
    int chunkMediaSequence;
    if (previous == null || switchingVariant) {
      long targetPositionUs = previous == null ? playbackPositionUs
          : independentSegments ? previous.endTimeUs : previous.startTimeUs;
      if (!mediaPlaylist.hasEndTag && targetPositionUs >= mediaPlaylist.getEndTimeUs()) {
        // If the playlist is too old to contain the chunk, we need to refresh it.
        chunkMediaSequence = mediaPlaylist.mediaSequence + mediaPlaylist.segments.size();
      } else {
        chunkMediaSequence = Util.binarySearchFloor(mediaPlaylist.segments,
            targetPositionUs - mediaPlaylist.startTimeUs, true,
            !playlistTracker.isLive() || previous == null) + mediaPlaylist.mediaSequence;
        if (chunkMediaSequence < mediaPlaylist.mediaSequence && previous != null) {
          // We try getting the next chunk without adapting in case that's the reason for falling
          // behind the live window.
          selectedVariantIndex = oldVariantIndex;
          selectedUrl = variants[selectedVariantIndex];
          mediaPlaylist = playlistTracker.getPlaylistSnapshot(selectedUrl);
          chunkMediaSequence = previous.getNextChunkIndex();
        }
      }
    } else {
      chunkMediaSequence = previous.getNextChunkIndex();
    }
    if (chunkMediaSequence < mediaPlaylist.mediaSequence) {
      fatalError = new BehindLiveWindowException();
      return;
    }

    int chunkIndex = chunkMediaSequence - mediaPlaylist.mediaSequence;
    if (chunkIndex >= mediaPlaylist.segments.size()) {
      if (mediaPlaylist.hasEndTag) {
        out.endOfStream = true;
      } else /* Live */ {
        out.playlist = selectedUrl;
        expectedPlaylistUrl = selectedUrl;
      }
      return;
    }

    // Handle encryption.
    HlsMediaPlaylist.Segment segment = mediaPlaylist.segments.get(chunkIndex);

    // Check if the segment is completely encrypted using the identity key format.
    if (segment.fullSegmentEncryptionKeyUri != null) {
      Uri keyUri = UriUtil.resolveToUri(mediaPlaylist.baseUri, segment.fullSegmentEncryptionKeyUri);
      if (!keyUri.equals(encryptionKeyUri)) {
        // Encryption is specified and the key has changed.
        out.chunk = newEncryptionKeyChunk(keyUri, segment.encryptionIV, selectedVariantIndex,
            trackSelection.getSelectionReason(), trackSelection.getSelectionData());
        return;
      }
      if (!Util.areEqual(segment.encryptionIV, encryptionIvString)) {
        setEncryptionData(keyUri, segment.encryptionIV, encryptionKey);
      }
    } else {
      clearEncryptionData();
    }

    DataSpec initDataSpec = null;
    Segment initSegment = mediaPlaylist.initializationSegment;
    if (initSegment != null) {
      Uri initSegmentUri = UriUtil.resolveToUri(mediaPlaylist.baseUri, initSegment.url);
      initDataSpec = new DataSpec(initSegmentUri, initSegment.byterangeOffset,
          initSegment.byterangeLength, null);
    }

    // Compute start time of the next chunk.
    long startTimeUs = mediaPlaylist.startTimeUs + segment.relativeStartTimeUs;
    int discontinuitySequence = mediaPlaylist.discontinuitySequence
        + segment.relativeDiscontinuitySequence;
    TimestampAdjuster timestampAdjuster = timestampAdjusterProvider.getAdjuster(
        discontinuitySequence);

    // Configure the data source and spec for the chunk.
    Uri chunkUri = UriUtil.resolveToUri(mediaPlaylist.baseUri, segment.url);
    DataSpec dataSpec = new DataSpec(chunkUri, segment.byterangeOffset, segment.byterangeLength,
        null);
    out.chunk = new HlsMediaChunk(mediaDataSource, dataSpec, initDataSpec, selectedUrl,
        muxedCaptionFormats, trackSelection.getSelectionReason(), trackSelection.getSelectionData(),
        startTimeUs, startTimeUs + segment.durationUs, chunkMediaSequence, discontinuitySequence,
<<<<<<< HEAD
        isTimestampMaster, timestampAdjuster, previous, segment.keyFormat, encryptionKey,
        encryptionIv,
        // TVirl
        defaultTsReaderFlags);
=======
        isTimestampMaster, timestampAdjuster, previous, mediaPlaylist.drmInitData, encryptionKey,
        encryptionIv);
>>>>>>> ce7aaab3
  }

  /**
   * Called when the {@link HlsSampleStreamWrapper} has finished loading a chunk obtained from this
   * source.
   *
   * @param chunk The chunk whose load has been completed.
   */
  public void onChunkLoadCompleted(Chunk chunk) {
    if (chunk instanceof EncryptionKeyChunk) {
      EncryptionKeyChunk encryptionKeyChunk = (EncryptionKeyChunk) chunk;
      scratchSpace = encryptionKeyChunk.getDataHolder();
      setEncryptionData(encryptionKeyChunk.dataSpec.uri, encryptionKeyChunk.iv,
          encryptionKeyChunk.getResult());
    }
  }

  /**
   * Called when the {@link HlsSampleStreamWrapper} encounters an error loading a chunk obtained
   * from this source.
   *
   * @param chunk The chunk whose load encountered the error.
   * @param cancelable Whether the load can be canceled.
   * @param error The error.
   * @return Whether the load should be canceled.
   */
  public boolean onChunkLoadError(Chunk chunk, boolean cancelable, IOException error) {
    return cancelable && ChunkedTrackBlacklistUtil.maybeBlacklistTrack(trackSelection,
        trackSelection.indexOf(trackGroup.indexOf(chunk.trackFormat)), error);
  }

  /**
   * Called when a playlist is blacklisted.
   *
   * @param url The url that references the blacklisted playlist.
   * @param blacklistMs The amount of milliseconds for which the playlist was blacklisted.
   */
  public void onPlaylistBlacklisted(HlsUrl url, long blacklistMs) {
    int trackGroupIndex = trackGroup.indexOf(url.format);
    if (trackGroupIndex != C.INDEX_UNSET) {
      int trackSelectionIndex = trackSelection.indexOf(trackGroupIndex);
      if (trackSelectionIndex != C.INDEX_UNSET) {
        trackSelection.blacklist(trackSelectionIndex, blacklistMs);
      }
    }
  }

  // Private methods.

  private long resolveTimeToLiveEdgeUs(long playbackPositionUs, boolean isAfterPositionReset) {
    final boolean resolveTimeToLiveEdgePossible = !isAfterPositionReset
        && liveEdgeTimeUs != C.TIME_UNSET;
    return resolveTimeToLiveEdgePossible ? liveEdgeTimeUs - playbackPositionUs : C.TIME_UNSET;
  }

  private void updateLiveEdgeTimeUs(HlsMediaPlaylist mediaPlaylist) {
    liveEdgeTimeUs = mediaPlaylist.hasEndTag ? C.TIME_UNSET : mediaPlaylist.getEndTimeUs();
  }

  private EncryptionKeyChunk newEncryptionKeyChunk(Uri keyUri, String iv, int variantIndex,
      int trackSelectionReason, Object trackSelectionData) {
    DataSpec dataSpec = new DataSpec(keyUri, 0, C.LENGTH_UNSET, null, DataSpec.FLAG_ALLOW_GZIP);
    return new EncryptionKeyChunk(encryptionDataSource, dataSpec, variants[variantIndex].format,
        trackSelectionReason, trackSelectionData, scratchSpace, iv);
  }

  private void setEncryptionData(Uri keyUri, String iv, byte[] secretKey) {
    String trimmedIv;
    if (Util.toLowerInvariant(iv).startsWith("0x")) {
      trimmedIv = iv.substring(2);
    } else {
      trimmedIv = iv;
    }

    byte[] ivData = new BigInteger(trimmedIv, 16).toByteArray();
    byte[] ivDataWithPadding = new byte[16];
    int offset = ivData.length > 16 ? ivData.length - 16 : 0;
    System.arraycopy(ivData, offset, ivDataWithPadding, ivDataWithPadding.length - ivData.length
        + offset, ivData.length - offset);

    encryptionKeyUri = keyUri;
    encryptionKey = secretKey;
    encryptionIvString = iv;
    encryptionIv = ivDataWithPadding;
  }

  private void clearEncryptionData() {
    encryptionKeyUri = null;
    encryptionKey = null;
    encryptionIvString = null;
    encryptionIv = null;
  }

  // Private classes.

  /**
   * A {@link TrackSelection} to use for initialization.
   */
  private static final class InitializationTrackSelection extends BaseTrackSelection {

    private int selectedIndex;

    public InitializationTrackSelection(TrackGroup group, int[] tracks) {
      super(group, tracks);
      selectedIndex = indexOf(group.getFormat(0));
    }

    @Override
    public void updateSelectedTrack(long bufferedDurationUs, long availableDurationUs) {
      long nowMs = SystemClock.elapsedRealtime();
      if (!isBlacklisted(selectedIndex, nowMs)) {
        return;
      }
      // Try from lowest bitrate to highest.
      for (int i = length - 1; i >= 0; i--) {
        if (!isBlacklisted(i, nowMs)) {
          selectedIndex = i;
          return;
        }
      }
      // Should never happen.
      throw new IllegalStateException();
    }

    @Override
    public int getSelectedIndex() {
      return selectedIndex;
    }

    @Override
    public int getSelectionReason() {
      return C.SELECTION_REASON_UNKNOWN;
    }

    @Override
    public Object getSelectionData() {
      return null;
    }

  }

  private static final class EncryptionKeyChunk extends DataChunk {

    public final String iv;

    private byte[] result;

    public EncryptionKeyChunk(DataSource dataSource, DataSpec dataSpec, Format trackFormat,
        int trackSelectionReason, Object trackSelectionData, byte[] scratchSpace, String iv) {
      super(dataSource, dataSpec, C.DATA_TYPE_DRM, trackFormat, trackSelectionReason,
          trackSelectionData, scratchSpace);
      this.iv = iv;
    }

    @Override
    protected void consume(byte[] data, int limit) throws IOException {
      result = Arrays.copyOf(data, limit);
    }

    public byte[] getResult() {
      return result;
    }

  }

}<|MERGE_RESOLUTION|>--- conflicted
+++ resolved
@@ -326,15 +326,10 @@
     out.chunk = new HlsMediaChunk(mediaDataSource, dataSpec, initDataSpec, selectedUrl,
         muxedCaptionFormats, trackSelection.getSelectionReason(), trackSelection.getSelectionData(),
         startTimeUs, startTimeUs + segment.durationUs, chunkMediaSequence, discontinuitySequence,
-<<<<<<< HEAD
-        isTimestampMaster, timestampAdjuster, previous, segment.keyFormat, encryptionKey,
+        isTimestampMaster, timestampAdjuster, previous, mediaPlaylist.drmInitData, encryptionKey,
         encryptionIv,
         // TVirl
         defaultTsReaderFlags);
-=======
-        isTimestampMaster, timestampAdjuster, previous, mediaPlaylist.drmInitData, encryptionKey,
-        encryptionIv);
->>>>>>> ce7aaab3
   }
 
   /**
