/*
 * Copyright (C) 2016 The Android Open Source Project
 *
 * Licensed under the Apache License, Version 2.0 (the "License");
 * you may not use this file except in compliance with the License.
 * You may obtain a copy of the License at
 *
 *      http://www.apache.org/licenses/LICENSE-2.0
 *
 * Unless required by applicable law or agreed to in writing, software
 * distributed under the License is distributed on an "AS IS" BASIS,
 * WITHOUT WARRANTIES OR CONDITIONS OF ANY KIND, either express or implied.
 * See the License for the specific language governing permissions and
 * limitations under the License.
 */
package com.google.android.exoplayer2.source.hls;

import android.net.Uri;
import android.os.SystemClock;
import com.google.android.exoplayer2.C;
import com.google.android.exoplayer2.Format;
import com.google.android.exoplayer2.extractor.ts.DefaultTsPayloadReaderFactory;
import com.google.android.exoplayer2.source.BehindLiveWindowException;
import com.google.android.exoplayer2.source.TrackGroup;
import com.google.android.exoplayer2.source.chunk.Chunk;
import com.google.android.exoplayer2.source.chunk.ChunkedTrackBlacklistUtil;
import com.google.android.exoplayer2.source.chunk.DataChunk;
import com.google.android.exoplayer2.source.hls.playlist.HlsMasterPlaylist.HlsUrl;
import com.google.android.exoplayer2.source.hls.playlist.HlsMediaPlaylist;
import com.google.android.exoplayer2.source.hls.playlist.HlsMediaPlaylist.Segment;
import com.google.android.exoplayer2.source.hls.playlist.HlsPlaylistTracker;
import com.google.android.exoplayer2.trackselection.BaseTrackSelection;
import com.google.android.exoplayer2.trackselection.TrackSelection;
import com.google.android.exoplayer2.upstream.DataSource;
import com.google.android.exoplayer2.upstream.DataSpec;
import com.google.android.exoplayer2.util.TimestampAdjuster;
import com.google.android.exoplayer2.util.UriUtil;
import com.google.android.exoplayer2.util.Util;
import java.io.IOException;
import java.math.BigInteger;
import java.util.Arrays;
import java.util.List;

/**
 * Source of Hls (possibly adaptive) chunks.
 */
/* package */ class HlsChunkSource {

  /**
   * Chunk holder that allows the scheduling of retries.
   */
  public static final class HlsChunkHolder {

    public HlsChunkHolder() {
      clear();
    }

    /**
     * The chunk to be loaded next.
     */
    public Chunk chunk;

    /**
     * Indicates that the end of the stream has been reached.
     */
    public boolean endOfStream;

    /**
     * Indicates that the chunk source is waiting for the referred playlist to be refreshed.
     */
    public HlsUrl playlist;

    /**
     * Clears the holder.
     */
    public void clear() {
      chunk = null;
      endOfStream = false;
      playlist = null;
    }

  }

  private final DataSource mediaDataSource;
  private final DataSource encryptionDataSource;
  private final TimestampAdjusterProvider timestampAdjusterProvider;
  private final HlsUrl[] variants;
  private final HlsPlaylistTracker playlistTracker;
  private final TrackGroup trackGroup;
  private final List<Format> muxedCaptionFormats;

  // TVirl: workaround for https://github.com/google/ExoPlayer/issues/2748
  @DefaultTsPayloadReaderFactory.Flags
  private final int defaultTsReaderFlags;
  // !TVirl

  private boolean isTimestampMaster;
  private byte[] scratchSpace;
  private IOException fatalError;
  private HlsUrl expectedPlaylistUrl;

  private Uri encryptionKeyUri;
  private byte[] encryptionKey;
  private String encryptionIvString;
  private byte[] encryptionIv;

  // Note: The track group in the selection is typically *not* equal to trackGroup. This is due to
  // the way in which HlsSampleStreamWrapper generates track groups. Use only index based methods
  // in TrackSelection to avoid unexpected behavior.
  private TrackSelection trackSelection;

  /**
   * @param playlistTracker The {@link HlsPlaylistTracker} from which to obtain media playlists.
   * @param variants The available variants.
   * @param dataSourceFactory An {@link HlsDataSourceFactory} to create {@link DataSource}s for the
   *     chunks.
   * @param timestampAdjusterProvider A provider of {@link TimestampAdjuster} instances. If
   *     multiple {@link HlsChunkSource}s are used for a single playback, they should all share the
   *     same provider.
   * @param muxedCaptionFormats List of muxed caption {@link Format}s. Null if no closed caption
   *     information is available in the master playlist.
   */
  public HlsChunkSource(HlsPlaylistTracker playlistTracker, HlsUrl[] variants,
      HlsDataSourceFactory dataSourceFactory, TimestampAdjusterProvider timestampAdjusterProvider,
      List<Format> muxedCaptionFormats,
      // TVirl
      @DefaultTsPayloadReaderFactory.Flags int defaultTsReaderFlags) {
    this.playlistTracker = playlistTracker;
    this.variants = variants;
    this.timestampAdjusterProvider = timestampAdjusterProvider;
    this.muxedCaptionFormats = muxedCaptionFormats;
    Format[] variantFormats = new Format[variants.length];
    int[] initialTrackSelection = new int[variants.length];
    for (int i = 0; i < variants.length; i++) {
      variantFormats[i] = variants[i].format;
      initialTrackSelection[i] = i;
    }
    mediaDataSource = dataSourceFactory.createDataSource(C.DATA_TYPE_MEDIA);
    encryptionDataSource = dataSourceFactory.createDataSource(C.DATA_TYPE_DRM);
    trackGroup = new TrackGroup(variantFormats);
    trackSelection = new InitializationTrackSelection(trackGroup, initialTrackSelection);

    // TVirl
    this.defaultTsReaderFlags = defaultTsReaderFlags;
  }


  /**
   * If the source is currently having difficulty providing chunks, then this method throws the
   * underlying error. Otherwise does nothing.
   *
   * @throws IOException The underlying error.
   */
  public void maybeThrowError() throws IOException {
    if (fatalError != null) {
      throw fatalError;
    }
    if (expectedPlaylistUrl != null) {
      playlistTracker.maybeThrowPlaylistRefreshError(expectedPlaylistUrl);
    }
  }

  /**
   * Returns the track group exposed by the source.
   */
  public TrackGroup getTrackGroup() {
    return trackGroup;
  }

  /**
   * Selects tracks for use.
   *
   * @param trackSelection The track selection.
   */
  public void selectTracks(TrackSelection trackSelection) {
    this.trackSelection = trackSelection;
  }

  /**
   * Returns the current track selection.
   */
  public TrackSelection getTrackSelection() {
    return trackSelection;
  }

  /**
   * Resets the source.
   */
  public void reset() {
    fatalError = null;
  }

  /**
   * Sets whether this chunk source is responsible for initializing timestamp adjusters.
   *
   * @param isTimestampMaster True if this chunk source is responsible for initializing timestamp
   *     adjusters.
   */
  public void setIsTimestampMaster(boolean isTimestampMaster) {
    this.isTimestampMaster = isTimestampMaster;
  }

  /**
   * Returns the next chunk to load.
   * <p>
   * If a chunk is available then {@link HlsChunkHolder#chunk} is set. If the end of the stream has
   * been reached then {@link HlsChunkHolder#endOfStream} is set. If a chunk is not available but
   * the end of the stream has not been reached, {@link HlsChunkHolder#playlist} is set to
   * contain the {@link HlsUrl} that refers to the playlist that needs refreshing.
   *
   * @param previous The most recently loaded media chunk.
   * @param playbackPositionUs The current playback position. If {@code previous} is null then this
   *     parameter is the position from which playback is expected to start (or restart) and hence
   *     should be interpreted as a seek position.
   * @param out A holder to populate.
   */
  public void getNextChunk(HlsMediaChunk previous, long playbackPositionUs, HlsChunkHolder out) {
    int oldVariantIndex = previous == null ? C.INDEX_UNSET
        : trackGroup.indexOf(previous.trackFormat);
    expectedPlaylistUrl = null;
    // Use start time of the previous chunk rather than its end time because switching format will
    // require downloading overlapping segments.
    long bufferedDurationUs = previous == null ? 0
        : Math.max(0, previous.startTimeUs - playbackPositionUs);

    // Select the variant.
    trackSelection.updateSelectedTrack(bufferedDurationUs);
    int selectedVariantIndex = trackSelection.getSelectedIndexInTrackGroup();

    boolean switchingVariant = oldVariantIndex != selectedVariantIndex;
    HlsUrl selectedUrl = variants[selectedVariantIndex];
    if (!playlistTracker.isSnapshotValid(selectedUrl)) {
      out.playlist = selectedUrl;
      expectedPlaylistUrl = selectedUrl;
      // Retry when playlist is refreshed.
      return;
    }
    HlsMediaPlaylist mediaPlaylist = playlistTracker.getPlaylistSnapshot(selectedUrl);

    // Select the chunk.
    int chunkMediaSequence;
    if (previous == null || switchingVariant) {
      long targetPositionUs = previous == null ? playbackPositionUs
          : mediaPlaylist.hasIndependentSegmentsTag ? previous.endTimeUs : previous.startTimeUs;
      if (!mediaPlaylist.hasEndTag && targetPositionUs >= mediaPlaylist.getEndTimeUs()) {
        // If the playlist is too old to contain the chunk, we need to refresh it.
        chunkMediaSequence = mediaPlaylist.mediaSequence + mediaPlaylist.segments.size();
      } else {
        chunkMediaSequence = Util.binarySearchFloor(mediaPlaylist.segments,
            targetPositionUs - mediaPlaylist.startTimeUs, true,
            !playlistTracker.isLive() || previous == null) + mediaPlaylist.mediaSequence;
        if (chunkMediaSequence < mediaPlaylist.mediaSequence && previous != null) {
          // We try getting the next chunk without adapting in case that's the reason for falling
          // behind the live window.
          selectedVariantIndex = oldVariantIndex;
          selectedUrl = variants[selectedVariantIndex];
          mediaPlaylist = playlistTracker.getPlaylistSnapshot(selectedUrl);
          chunkMediaSequence = previous.getNextChunkIndex();
        }
      }
    } else {
      chunkMediaSequence = previous.getNextChunkIndex();
    }
    if (chunkMediaSequence < mediaPlaylist.mediaSequence) {
      fatalError = new BehindLiveWindowException();
      return;
    }

    int chunkIndex = chunkMediaSequence - mediaPlaylist.mediaSequence;
    if (chunkIndex >= mediaPlaylist.segments.size()) {
      if (mediaPlaylist.hasEndTag) {
        out.endOfStream = true;
      } else /* Live */ {
        out.playlist = selectedUrl;
        expectedPlaylistUrl = selectedUrl;
      }
      return;
    }

    // Handle encryption.
    HlsMediaPlaylist.Segment segment = mediaPlaylist.segments.get(chunkIndex);

    // Check if encryption is specified.
    if (segment.isEncrypted) {
      Uri keyUri = UriUtil.resolveToUri(mediaPlaylist.baseUri, segment.encryptionKeyUri);
      if (!keyUri.equals(encryptionKeyUri)) {
        // Encryption is specified and the key has changed.
        out.chunk = newEncryptionKeyChunk(keyUri, segment.encryptionIV, selectedVariantIndex,
            trackSelection.getSelectionReason(), trackSelection.getSelectionData());
        return;
      }
      if (!Util.areEqual(segment.encryptionIV, encryptionIvString)) {
        setEncryptionData(keyUri, segment.encryptionIV, encryptionKey);
      }
    } else {
      clearEncryptionData();
    }

    DataSpec initDataSpec = null;
    Segment initSegment = mediaPlaylist.initializationSegment;
    if (initSegment != null) {
      Uri initSegmentUri = UriUtil.resolveToUri(mediaPlaylist.baseUri, initSegment.url);
      initDataSpec = new DataSpec(initSegmentUri, initSegment.byterangeOffset,
          initSegment.byterangeLength, null);
    }

    // Compute start time of the next chunk.
    long startTimeUs = mediaPlaylist.startTimeUs + segment.relativeStartTimeUs;
    int discontinuitySequence = mediaPlaylist.discontinuitySequence
        + segment.relativeDiscontinuitySequence;
    TimestampAdjuster timestampAdjuster = timestampAdjusterProvider.getAdjuster(
        discontinuitySequence);

    // Configure the data source and spec for the chunk.
    Uri chunkUri = UriUtil.resolveToUri(mediaPlaylist.baseUri, segment.url);
    DataSpec dataSpec = new DataSpec(chunkUri, segment.byterangeOffset, segment.byterangeLength,
        null);
    out.chunk = new HlsMediaChunk(mediaDataSource, dataSpec, initDataSpec, selectedUrl,
        muxedCaptionFormats, trackSelection.getSelectionReason(), trackSelection.getSelectionData(),
        startTimeUs, startTimeUs + segment.durationUs, chunkMediaSequence, discontinuitySequence,
<<<<<<< HEAD
        isTimestampMaster, timestampAdjuster, previous, encryptionKey, encryptionIv,
        // TVirl
        defaultTsReaderFlags);
=======
        isTimestampMaster, timestampAdjuster, previous, segment.keyFormat, encryptionKey,
        encryptionIv);
>>>>>>> 5214bfa7
  }

  /**
   * Called when the {@link HlsSampleStreamWrapper} has finished loading a chunk obtained from this
   * source.
   *
   * @param chunk The chunk whose load has been completed.
   */
  public void onChunkLoadCompleted(Chunk chunk) {
    if (chunk instanceof EncryptionKeyChunk) {
      EncryptionKeyChunk encryptionKeyChunk = (EncryptionKeyChunk) chunk;
      scratchSpace = encryptionKeyChunk.getDataHolder();
      setEncryptionData(encryptionKeyChunk.dataSpec.uri, encryptionKeyChunk.iv,
          encryptionKeyChunk.getResult());
    }
  }

  /**
   * Called when the {@link HlsSampleStreamWrapper} encounters an error loading a chunk obtained
   * from this source.
   *
   * @param chunk The chunk whose load encountered the error.
   * @param cancelable Whether the load can be canceled.
   * @param error The error.
   * @return Whether the load should be canceled.
   */
  public boolean onChunkLoadError(Chunk chunk, boolean cancelable, IOException error) {
    return cancelable && ChunkedTrackBlacklistUtil.maybeBlacklistTrack(trackSelection,
        trackSelection.indexOf(trackGroup.indexOf(chunk.trackFormat)), error);
  }

  /**
   * Called when a playlist is blacklisted.
   *
   * @param url The url that references the blacklisted playlist.
   * @param blacklistMs The amount of milliseconds for which the playlist was blacklisted.
   */
  public void onPlaylistBlacklisted(HlsUrl url, long blacklistMs) {
    int trackGroupIndex = trackGroup.indexOf(url.format);
    if (trackGroupIndex != C.INDEX_UNSET) {
      int trackSelectionIndex = trackSelection.indexOf(trackGroupIndex);
      if (trackSelectionIndex != C.INDEX_UNSET) {
        trackSelection.blacklist(trackSelectionIndex, blacklistMs);
      }
    }
  }

  // Private methods.

  private EncryptionKeyChunk newEncryptionKeyChunk(Uri keyUri, String iv, int variantIndex,
      int trackSelectionReason, Object trackSelectionData) {
    DataSpec dataSpec = new DataSpec(keyUri, 0, C.LENGTH_UNSET, null, DataSpec.FLAG_ALLOW_GZIP);
    return new EncryptionKeyChunk(encryptionDataSource, dataSpec, variants[variantIndex].format,
        trackSelectionReason, trackSelectionData, scratchSpace, iv);
  }

  private void setEncryptionData(Uri keyUri, String iv, byte[] secretKey) {
    String trimmedIv;
    if (Util.toLowerInvariant(iv).startsWith("0x")) {
      trimmedIv = iv.substring(2);
    } else {
      trimmedIv = iv;
    }

    byte[] ivData = new BigInteger(trimmedIv, 16).toByteArray();
    byte[] ivDataWithPadding = new byte[16];
    int offset = ivData.length > 16 ? ivData.length - 16 : 0;
    System.arraycopy(ivData, offset, ivDataWithPadding, ivDataWithPadding.length - ivData.length
        + offset, ivData.length - offset);

    encryptionKeyUri = keyUri;
    encryptionKey = secretKey;
    encryptionIvString = iv;
    encryptionIv = ivDataWithPadding;
  }

  private void clearEncryptionData() {
    encryptionKeyUri = null;
    encryptionKey = null;
    encryptionIvString = null;
    encryptionIv = null;
  }

  // Private classes.

  /**
   * A {@link TrackSelection} to use for initialization.
   */
  private static final class InitializationTrackSelection extends BaseTrackSelection {

    private int selectedIndex;

    public InitializationTrackSelection(TrackGroup group, int[] tracks) {
      super(group, tracks);
      selectedIndex = indexOf(group.getFormat(0));
    }

    @Override
    public void updateSelectedTrack(long bufferedDurationUs) {
      long nowMs = SystemClock.elapsedRealtime();
      if (!isBlacklisted(selectedIndex, nowMs)) {
        return;
      }
      // Try from lowest bitrate to highest.
      for (int i = length - 1; i >= 0; i--) {
        if (!isBlacklisted(i, nowMs)) {
          selectedIndex = i;
          return;
        }
      }
      // Should never happen.
      throw new IllegalStateException();
    }

    @Override
    public int getSelectedIndex() {
      return selectedIndex;
    }

    @Override
    public int getSelectionReason() {
      return C.SELECTION_REASON_UNKNOWN;
    }

    @Override
    public Object getSelectionData() {
      return null;
    }

  }

  private static final class EncryptionKeyChunk extends DataChunk {

    public final String iv;

    private byte[] result;

    public EncryptionKeyChunk(DataSource dataSource, DataSpec dataSpec, Format trackFormat,
        int trackSelectionReason, Object trackSelectionData, byte[] scratchSpace, String iv) {
      super(dataSource, dataSpec, C.DATA_TYPE_DRM, trackFormat, trackSelectionReason,
          trackSelectionData, scratchSpace);
      this.iv = iv;
    }

    @Override
    protected void consume(byte[] data, int limit) throws IOException {
      result = Arrays.copyOf(data, limit);
    }

    public byte[] getResult() {
      return result;
    }

  }

}<|MERGE_RESOLUTION|>--- conflicted
+++ resolved
@@ -318,14 +318,10 @@
     out.chunk = new HlsMediaChunk(mediaDataSource, dataSpec, initDataSpec, selectedUrl,
         muxedCaptionFormats, trackSelection.getSelectionReason(), trackSelection.getSelectionData(),
         startTimeUs, startTimeUs + segment.durationUs, chunkMediaSequence, discontinuitySequence,
-<<<<<<< HEAD
-        isTimestampMaster, timestampAdjuster, previous, encryptionKey, encryptionIv,
+        isTimestampMaster, timestampAdjuster, previous, segment.keyFormat, encryptionKey,
+        encryptionIv,
         // TVirl
         defaultTsReaderFlags);
-=======
-        isTimestampMaster, timestampAdjuster, previous, segment.keyFormat, encryptionKey,
-        encryptionIv);
->>>>>>> 5214bfa7
   }
 
   /**
