/*
 * Copyright (C) 2017 The Android Open Source Project
 *
 * Licensed under the Apache License, Version 2.0 (the "License");
 * you may not use this file except in compliance with the License.
 * You may obtain a copy of the License at
 *
 *      http://www.apache.org/licenses/LICENSE-2.0
 *
 * Unless required by applicable law or agreed to in writing, software
 * distributed under the License is distributed on an "AS IS" BASIS,
 * WITHOUT WARRANTIES OR CONDITIONS OF ANY KIND, either express or implied.
 * See the License for the specific language governing permissions and
 * limitations under the License.
 */
package com.google.android.exoplayer2.source.hls;

import android.net.Uri;
import android.text.TextUtils;
import android.util.Pair;
import com.google.android.exoplayer2.Format;
import com.google.android.exoplayer2.drm.DrmInitData;
import com.google.android.exoplayer2.extractor.Extractor;
import com.google.android.exoplayer2.extractor.ExtractorInput;
import com.google.android.exoplayer2.extractor.mp3.Mp3Extractor;
import com.google.android.exoplayer2.extractor.mp4.FragmentedMp4Extractor;
import com.google.android.exoplayer2.extractor.ts.Ac3Extractor;
import com.google.android.exoplayer2.extractor.ts.AdtsExtractor;
import com.google.android.exoplayer2.extractor.ts.DefaultTsPayloadReaderFactory;
import com.google.android.exoplayer2.extractor.ts.TsExtractor;
import com.google.android.exoplayer2.util.MimeTypes;
import com.google.android.exoplayer2.util.TimestampAdjuster;
import java.io.EOFException;
import java.io.IOException;
import java.util.Collections;
import java.util.List;
import java.util.Map;

/**
 * Default {@link HlsExtractorFactory} implementation.
 */
public final class DefaultHlsExtractorFactory implements HlsExtractorFactory {

  public static final String AAC_FILE_EXTENSION = ".aac";
  public static final String AC3_FILE_EXTENSION = ".ac3";
  public static final String EC3_FILE_EXTENSION = ".ec3";
  public static final String MP3_FILE_EXTENSION = ".mp3";
  public static final String MP4_FILE_EXTENSION = ".mp4";
  public static final String M4_FILE_EXTENSION_PREFIX = ".m4";
  public static final String MP4_FILE_EXTENSION_PREFIX = ".mp4";
  public static final String VTT_FILE_EXTENSION = ".vtt";
  public static final String WEBVTT_FILE_EXTENSION = ".webvtt";

<<<<<<< HEAD

  // TVirl: we hi-jack it cause we'd prefer do not miss any changes in it
  private final int defaultTsFlags;
  public DefaultHlsExtractorFactory() {
    this(0);
  }

  public DefaultHlsExtractorFactory(int defaultTsFlags) {
    this.defaultTsFlags = defaultTsFlags;
  }
  // !TVirl
=======
  @DefaultTsPayloadReaderFactory.Flags private final int payloadReaderFactoryFlags;

  /** Creates a factory for HLS segment extractors. */
  public DefaultHlsExtractorFactory() {
    this(/* payloadReaderFactoryFlags= */ 0);
  }

  /**
   * Creates a factory for HLS segment extractors.
   *
   * @param payloadReaderFactoryFlags Flags to add when constructing any {@link
   *     DefaultTsPayloadReaderFactory} instances. Other flags may be added on top of {@code
   *     payloadReaderFactoryFlags} when creating {@link DefaultTsPayloadReaderFactory}.
   */
  public DefaultHlsExtractorFactory(int payloadReaderFactoryFlags) {
    this.payloadReaderFactoryFlags = payloadReaderFactoryFlags;
  }
>>>>>>> 7849a5eb

  @Override
  public Pair<Extractor, Boolean> createExtractor(
      Extractor previousExtractor,
      Uri uri,
      Format format,
      List<Format> muxedCaptionFormats,
      DrmInitData drmInitData,
      TimestampAdjuster timestampAdjuster,
      Map<String, List<String>> responseHeaders,
      ExtractorInput extractorInput)
      throws InterruptedException, IOException {

    if (previousExtractor != null) {
      // A extractor has already been successfully used. Return one of the same type.
      if (previousExtractor instanceof TsExtractor
          || previousExtractor instanceof FragmentedMp4Extractor) {
        // TS and fMP4 extractors can be reused.
        return buildResult(previousExtractor);
      } else if (previousExtractor instanceof WebvttExtractor) {
        return buildResult(new WebvttExtractor(format.language, timestampAdjuster));
      } else if (previousExtractor instanceof AdtsExtractor) {
        return buildResult(new AdtsExtractor());
      } else if (previousExtractor instanceof Ac3Extractor) {
        return buildResult(new Ac3Extractor());
      } else if (previousExtractor instanceof Mp3Extractor) {
        return buildResult(new Mp3Extractor());
      } else {
        throw new IllegalArgumentException(
            "Unexpected previousExtractor type: " + previousExtractor.getClass().getSimpleName());
      }
    }

    // Try selecting the extractor by the file extension.
    Extractor extractorByFileExtension =
        createExtractorByFileExtension(
            uri, format, muxedCaptionFormats, drmInitData, timestampAdjuster);
    extractorInput.resetPeekPosition();
    if (sniffQuietly(extractorByFileExtension, extractorInput)) {
      return buildResult(extractorByFileExtension);
    }

    // We need to manually sniff each known type, without retrying the one selected by file
    // extension.

    if (!(extractorByFileExtension instanceof WebvttExtractor)) {
      WebvttExtractor webvttExtractor = new WebvttExtractor(format.language, timestampAdjuster);
      if (sniffQuietly(webvttExtractor, extractorInput)) {
        return buildResult(webvttExtractor);
      }
    }

    if (!(extractorByFileExtension instanceof AdtsExtractor)) {
      AdtsExtractor adtsExtractor = new AdtsExtractor();
      if (sniffQuietly(adtsExtractor, extractorInput)) {
        return buildResult(adtsExtractor);
      }
    }

    if (!(extractorByFileExtension instanceof Ac3Extractor)) {
      Ac3Extractor ac3Extractor = new Ac3Extractor();
      if (sniffQuietly(ac3Extractor, extractorInput)) {
        return buildResult(ac3Extractor);
      }
    }

    if (!(extractorByFileExtension instanceof Mp3Extractor)) {
      Mp3Extractor mp3Extractor =
          new Mp3Extractor(/* flags= */ 0, /* forcedFirstSampleTimestampUs= */ 0);
      if (sniffQuietly(mp3Extractor, extractorInput)) {
        return buildResult(mp3Extractor);
      }
    }

    if (!(extractorByFileExtension instanceof FragmentedMp4Extractor)) {
      FragmentedMp4Extractor fragmentedMp4Extractor =
          new FragmentedMp4Extractor(
              /* flags= */ 0,
              timestampAdjuster,
              /* sideloadedTrack= */ null,
              drmInitData,
              muxedCaptionFormats != null ? muxedCaptionFormats : Collections.emptyList());
      if (sniffQuietly(fragmentedMp4Extractor, extractorInput)) {
        return buildResult(fragmentedMp4Extractor);
      }
    }

    if (!(extractorByFileExtension instanceof TsExtractor)) {
<<<<<<< HEAD
      // TVirl
      // TsExtractor tsExtractor = createTsExtractor(format, muxedCaptionFormats, timestampAdjuster);
      TsExtractor tsExtractor = createTsExtractor(format, muxedCaptionFormats, timestampAdjuster,
                                                  defaultTsFlags);
      // !TVirl
=======
      TsExtractor tsExtractor =
          createTsExtractor(
              payloadReaderFactoryFlags, format, muxedCaptionFormats, timestampAdjuster);
>>>>>>> 7849a5eb
      if (sniffQuietly(tsExtractor, extractorInput)) {
        return buildResult(tsExtractor);
      }
    }

    // Fall back on the extractor created by file extension.
    return buildResult(extractorByFileExtension);
  }

  private Extractor createExtractorByFileExtension(
      Uri uri,
      Format format,
      List<Format> muxedCaptionFormats,
      DrmInitData drmInitData,
      TimestampAdjuster timestampAdjuster) {
    String lastPathSegment = uri.getLastPathSegment();
    if (lastPathSegment == null) {
      lastPathSegment = "";
    }
    if (MimeTypes.TEXT_VTT.equals(format.sampleMimeType)
        || lastPathSegment.endsWith(WEBVTT_FILE_EXTENSION)
        || lastPathSegment.endsWith(VTT_FILE_EXTENSION)) {
      return new WebvttExtractor(format.language, timestampAdjuster);
    } else if (lastPathSegment.endsWith(AAC_FILE_EXTENSION)) {
      return new AdtsExtractor();
    } else if (lastPathSegment.endsWith(AC3_FILE_EXTENSION)
        || lastPathSegment.endsWith(EC3_FILE_EXTENSION)) {
      return new Ac3Extractor();
    } else if (lastPathSegment.endsWith(MP3_FILE_EXTENSION)) {
      return new Mp3Extractor(/* flags= */ 0, /* forcedFirstSampleTimestampUs= */ 0);
    } else if (lastPathSegment.endsWith(MP4_FILE_EXTENSION)
        || lastPathSegment.startsWith(M4_FILE_EXTENSION_PREFIX, lastPathSegment.length() - 4)
        || lastPathSegment.startsWith(MP4_FILE_EXTENSION_PREFIX, lastPathSegment.length() - 5)) {
      return new FragmentedMp4Extractor(
          /* flags= */ 0,
          timestampAdjuster,
          /* sideloadedTrack= */ null,
          drmInitData,
          muxedCaptionFormats != null ? muxedCaptionFormats : Collections.emptyList());
    } else {
      // For any other file extension, we assume TS format.
<<<<<<< HEAD
      // TVirl
      // return createTsExtractor(format, muxedCaptionFormats, timestampAdjuster);
      return createTsExtractor(format, muxedCaptionFormats, timestampAdjuster, defaultTsFlags);
      // !TVirl
=======
      return createTsExtractor(
          payloadReaderFactoryFlags, format, muxedCaptionFormats, timestampAdjuster);
>>>>>>> 7849a5eb
    }
  }

  private static TsExtractor createTsExtractor(
<<<<<<< HEAD
      // TVirl
      // Format format, List<Format> muxedCaptionFormats, TimestampAdjuster timestampAdjuster) {
      Format format, List<Format> muxedCaptionFormats, TimestampAdjuster timestampAdjuster,
      int defaultTsFlags) {
      // !TVirl
=======
      @DefaultTsPayloadReaderFactory.Flags int userProvidedPayloadReaderFactoryFlags,
      Format format,
      List<Format> muxedCaptionFormats,
      TimestampAdjuster timestampAdjuster) {
>>>>>>> 7849a5eb
    @DefaultTsPayloadReaderFactory.Flags
    int payloadReaderFactoryFlags =
        DefaultTsPayloadReaderFactory.FLAG_IGNORE_SPLICE_INFO_STREAM
            | userProvidedPayloadReaderFactoryFlags;
    if (muxedCaptionFormats != null) {
      // The playlist declares closed caption renditions, we should ignore descriptors.
      payloadReaderFactoryFlags |= DefaultTsPayloadReaderFactory.FLAG_OVERRIDE_CAPTION_DESCRIPTORS;
    } else {
      // The playlist does not provide any closed caption information. We preemptively declare a
      // closed caption track on channel 0.
      muxedCaptionFormats =
          Collections.singletonList(
              Format.createTextSampleFormat(
                  /* id= */ null,
                  MimeTypes.APPLICATION_CEA608,
                  /* selectionFlags= */ 0,
                  /* language= */ null));
    }
    String codecs = format.codecs;
    if (!TextUtils.isEmpty(codecs)) {
      // Sometimes AAC and H264 streams are declared in TS chunks even though they don't really
      // exist. If we know from the codec attribute that they don't exist, then we can
      // explicitly ignore them even if they're declared.
      if (!MimeTypes.AUDIO_AAC.equals(MimeTypes.getAudioMediaMimeType(codecs))) {
        payloadReaderFactoryFlags |= DefaultTsPayloadReaderFactory.FLAG_IGNORE_AAC_STREAM;
      }
      if (!MimeTypes.VIDEO_H264.equals(MimeTypes.getVideoMediaMimeType(codecs))) {
        payloadReaderFactoryFlags |= DefaultTsPayloadReaderFactory.FLAG_IGNORE_H264_STREAM;
      }
      // TVirl
      esReaderFactoryFlags |= defaultTsFlags;
      // !TVirl
    }

    return new TsExtractor(
        TsExtractor.MODE_HLS,
        timestampAdjuster,
        new DefaultTsPayloadReaderFactory(payloadReaderFactoryFlags, muxedCaptionFormats));
  }

  private static Pair<Extractor, Boolean> buildResult(Extractor extractor) {
    return new Pair<>(
        extractor,
        extractor instanceof AdtsExtractor
            || extractor instanceof Ac3Extractor
            || extractor instanceof Mp3Extractor);
  }

  private static boolean sniffQuietly(Extractor extractor, ExtractorInput input)
      throws InterruptedException, IOException {
    boolean result = false;
    try {
      result = extractor.sniff(input);
    } catch (EOFException e) {
      // Do nothing.
    } finally {
      input.resetPeekPosition();
    }
    return result;
  }

}<|MERGE_RESOLUTION|>--- conflicted
+++ resolved
@@ -51,19 +51,6 @@
   public static final String VTT_FILE_EXTENSION = ".vtt";
   public static final String WEBVTT_FILE_EXTENSION = ".webvtt";
 
-<<<<<<< HEAD
-
-  // TVirl: we hi-jack it cause we'd prefer do not miss any changes in it
-  private final int defaultTsFlags;
-  public DefaultHlsExtractorFactory() {
-    this(0);
-  }
-
-  public DefaultHlsExtractorFactory(int defaultTsFlags) {
-    this.defaultTsFlags = defaultTsFlags;
-  }
-  // !TVirl
-=======
   @DefaultTsPayloadReaderFactory.Flags private final int payloadReaderFactoryFlags;
 
   /** Creates a factory for HLS segment extractors. */
@@ -81,7 +68,6 @@
   public DefaultHlsExtractorFactory(int payloadReaderFactoryFlags) {
     this.payloadReaderFactoryFlags = payloadReaderFactoryFlags;
   }
->>>>>>> 7849a5eb
 
   @Override
   public Pair<Extractor, Boolean> createExtractor(
@@ -170,17 +156,10 @@
     }
 
     if (!(extractorByFileExtension instanceof TsExtractor)) {
-<<<<<<< HEAD
-      // TVirl
-      // TsExtractor tsExtractor = createTsExtractor(format, muxedCaptionFormats, timestampAdjuster);
-      TsExtractor tsExtractor = createTsExtractor(format, muxedCaptionFormats, timestampAdjuster,
-                                                  defaultTsFlags);
-      // !TVirl
-=======
       TsExtractor tsExtractor =
           createTsExtractor(
               payloadReaderFactoryFlags, format, muxedCaptionFormats, timestampAdjuster);
->>>>>>> 7849a5eb
+
       if (sniffQuietly(tsExtractor, extractorInput)) {
         return buildResult(tsExtractor);
       }
@@ -222,31 +201,16 @@
           muxedCaptionFormats != null ? muxedCaptionFormats : Collections.emptyList());
     } else {
       // For any other file extension, we assume TS format.
-<<<<<<< HEAD
-      // TVirl
-      // return createTsExtractor(format, muxedCaptionFormats, timestampAdjuster);
-      return createTsExtractor(format, muxedCaptionFormats, timestampAdjuster, defaultTsFlags);
-      // !TVirl
-=======
       return createTsExtractor(
           payloadReaderFactoryFlags, format, muxedCaptionFormats, timestampAdjuster);
->>>>>>> 7849a5eb
     }
   }
 
   private static TsExtractor createTsExtractor(
-<<<<<<< HEAD
-      // TVirl
-      // Format format, List<Format> muxedCaptionFormats, TimestampAdjuster timestampAdjuster) {
-      Format format, List<Format> muxedCaptionFormats, TimestampAdjuster timestampAdjuster,
-      int defaultTsFlags) {
-      // !TVirl
-=======
       @DefaultTsPayloadReaderFactory.Flags int userProvidedPayloadReaderFactoryFlags,
       Format format,
       List<Format> muxedCaptionFormats,
       TimestampAdjuster timestampAdjuster) {
->>>>>>> 7849a5eb
     @DefaultTsPayloadReaderFactory.Flags
     int payloadReaderFactoryFlags =
         DefaultTsPayloadReaderFactory.FLAG_IGNORE_SPLICE_INFO_STREAM
@@ -276,9 +240,6 @@
       if (!MimeTypes.VIDEO_H264.equals(MimeTypes.getVideoMediaMimeType(codecs))) {
         payloadReaderFactoryFlags |= DefaultTsPayloadReaderFactory.FLAG_IGNORE_H264_STREAM;
       }
-      // TVirl
-      esReaderFactoryFlags |= defaultTsFlags;
-      // !TVirl
     }
 
     return new TsExtractor(
