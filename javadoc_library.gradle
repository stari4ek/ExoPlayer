--- conflicted
+++ resolved
@@ -11,13 +11,7 @@
 // WITHOUT WARRANTIES OR CONDITIONS OF ANY KIND, either express or implied.
 // See the License for the specific language governing permissions and
 // limitations under the License.
-<<<<<<< HEAD
-
-//apply from: "${rootDir}/javadoc_util.gradle"
-apply from: "../../javadoc_util.gradle"
-=======
 apply from: "${buildscript.sourceFile.parentFile}/javadoc_util.gradle"
->>>>>>> fa185694
 
 android.libraryVariants.all { variant ->
     def name = variant.buildType.name
