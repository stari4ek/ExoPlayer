// Copyright (C) 2017 The Android Open Source Project
//
// Licensed under the Apache License, Version 2.0 (the "License");
// you may not use this file except in compliance with the License.
// You may obtain a copy of the License at
//
//      http://www.apache.org/licenses/LICENSE-2.0
//
// Unless required by applicable law or agreed to in writing, software
// distributed under the License is distributed on an "AS IS" BASIS,
// WITHOUT WARRANTIES OR CONDITIONS OF ANY KIND, either express or implied.
// See the License for the specific language governing permissions and
// limitations under the License.
<<<<<<< HEAD
// TVirl: disable since it fails to sync/build under AS 3.1
//android.libraryVariants.all { variant ->
//    def name = variant.buildType.name
//    if (!name.equals("release")) {
//        return; // Skip non-release builds.
//    }
//    task("generateJavadoc", type: Javadoc) {
//        description = "Generates Javadoc for the ${javadocTitle}."
//        title = "ExoPlayer ${javadocTitle}"
//        source = variant.javaCompile.source
//
//        classpath = files(project.android.getBootClasspath())
//        classpath = files(variant.javaCompile.classpath.files,
//	                  project.android.getBootClasspath())
//        options {
//            links "http://docs.oracle.com/javase/7/docs/api/"
//            linksOffline "https://developer.android.com/reference",
//                         "${android.sdkDirectory}/docs/reference"
//            encoding = "UTF-8"
//        }
//        exclude "**/BuildConfig.java"
//        exclude "**/R.java"
//        doLast {
//            copy {
//                from "src/main/javadoc"
//                into "$buildDir/docs/javadoc"
//            }
//        }
//    }
//}
=======
apply from: "${rootDir}/javadoc_util.gradle"

android.libraryVariants.all { variant ->
    def name = variant.buildType.name
    if (!name.equals("release")) {
        return; // Skip non-release builds.
    }
    task("generateJavadoc", type: Javadoc) {
        description = "Generates Javadoc for the ${javadocTitle}."
        title = "ExoPlayer ${javadocTitle}"
        source = variant.javaCompile.source
        options {
            links "http://docs.oracle.com/javase/7/docs/api/"
            linksOffline "https://developer.android.com/reference",
                "${android.sdkDirectory}/docs/reference"
            encoding = "UTF-8"
        }
        exclude "**/BuildConfig.java"
        exclude "**/R.java"
        doFirst {
            classpath =
                files(
                    variant.javaCompile.classpath.files,
                    project.android.getBootClasspath())
        }
        doLast {
            copy {
                from "src/main/javadoc"
                into "$buildDir/docs/javadoc"
            }
            project.fixJavadoc()
        }
    }
}
>>>>>>> aefd948e
<|MERGE_RESOLUTION|>--- conflicted
+++ resolved
@@ -11,39 +11,9 @@
 // WITHOUT WARRANTIES OR CONDITIONS OF ANY KIND, either express or implied.
 // See the License for the specific language governing permissions and
 // limitations under the License.
-<<<<<<< HEAD
-// TVirl: disable since it fails to sync/build under AS 3.1
-//android.libraryVariants.all { variant ->
-//    def name = variant.buildType.name
-//    if (!name.equals("release")) {
-//        return; // Skip non-release builds.
-//    }
-//    task("generateJavadoc", type: Javadoc) {
-//        description = "Generates Javadoc for the ${javadocTitle}."
-//        title = "ExoPlayer ${javadocTitle}"
-//        source = variant.javaCompile.source
-//
-//        classpath = files(project.android.getBootClasspath())
-//        classpath = files(variant.javaCompile.classpath.files,
-//	                  project.android.getBootClasspath())
-//        options {
-//            links "http://docs.oracle.com/javase/7/docs/api/"
-//            linksOffline "https://developer.android.com/reference",
-//                         "${android.sdkDirectory}/docs/reference"
-//            encoding = "UTF-8"
-//        }
-//        exclude "**/BuildConfig.java"
-//        exclude "**/R.java"
-//        doLast {
-//            copy {
-//                from "src/main/javadoc"
-//                into "$buildDir/docs/javadoc"
-//            }
-//        }
-//    }
-//}
-=======
-apply from: "${rootDir}/javadoc_util.gradle"
+
+//apply from: "${rootDir}/javadoc_util.gradle"
+apply from: "../../javadoc_util.gradle"
 
 android.libraryVariants.all { variant ->
     def name = variant.buildType.name
@@ -76,5 +46,4 @@
             project.fixJavadoc()
         }
     }
-}
->>>>>>> aefd948e
+}