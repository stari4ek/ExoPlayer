--- conflicted
+++ resolved
@@ -23,11 +23,7 @@
 /**
  * A {@link Timeline} for sources that have ads.
  */
-<<<<<<< HEAD
-/* package */ final class SinglePeriodAdTimeline extends Timeline {
-=======
 /* package */ final class SinglePeriodAdTimeline extends ForwardingTimeline {
->>>>>>> 427411be
 
   private final long[] adGroupTimesUs;
   private final int[] adCounts;
