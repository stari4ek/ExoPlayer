--- conflicted
+++ resolved
@@ -31,11 +31,7 @@
 }
 
 dependencies {
-<<<<<<< HEAD
-    api 'org.chromium.net:cronet-embedded:71.3578.98'
-=======
     api 'org.chromium.net:cronet-embedded:73.3683.76'
->>>>>>> c4808182
     implementation project(modulePrefix + 'library-core')
     implementation 'androidx.annotation:annotation:1.0.2'
     testImplementation project(modulePrefix + 'library')
