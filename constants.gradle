--- conflicted
+++ resolved
@@ -17,15 +17,9 @@
     // However, please note that the core media playback functionality provided
     // by the library requires API level 16 or greater.
     minSdkVersion = 14
-<<<<<<< HEAD
-    compileSdkVersion = 26
-    targetSdkVersion = 26
-    buildToolsVersion = '26.0.3'
-=======
     compileSdkVersion = 27
     targetSdkVersion = 27
-    buildToolsVersion = '26.0.2'
->>>>>>> 117608ed
+    buildToolsVersion = '26.0.3'
     testSupportLibraryVersion = '0.5'
     supportLibraryVersion = '27.0.0'
     playServicesLibraryVersion = '11.4.2'
