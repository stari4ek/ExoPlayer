--- conflicted
+++ resolved
@@ -21,10 +21,7 @@
     // by the library requires API level 16 or greater.
     minSdkVersion = 14
     targetSdkVersion = 27
-<<<<<<< HEAD
-=======
     compileSdkVersion = 27
->>>>>>> aefd948e
     buildToolsVersion = '27.0.3'
     testSupportLibraryVersion = '0.5'
     supportLibraryVersion = '27.0.0'
