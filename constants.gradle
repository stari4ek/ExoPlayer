// Copyright (C) 2017 The Android Open Source Project
//
// Licensed under the Apache License, Version 2.0 (the "License");
// you may not use this file except in compliance with the License.
// You may obtain a copy of the License at
//
//      http://www.apache.org/licenses/LICENSE-2.0
//
// Unless required by applicable law or agreed to in writing, software
// distributed under the License is distributed on an "AS IS" BASIS,
// WITHOUT WARRANTIES OR CONDITIONS OF ANY KIND, either express or implied.
// See the License for the specific language governing permissions and
// limitations under the License.
project.ext {
    // ExoPlayer version and version code.
<<<<<<< HEAD
    releaseVersion = '2.9.5'
    releaseVersionCode = 2009005
=======
    releaseVersion = '2.10.0'
    releaseVersionCode = 2010000
>>>>>>> c4808182
    minSdkVersion = 16
    // targetSdkVersion = 28
    // TVirl: do not jump to 28 - don't rush to "no plain text http" yet
    targetSdkVersion = 27
    compileSdkVersion = 28
<<<<<<< HEAD
    buildToolsVersion = '28.0.3'
    testSupportLibraryVersion = '0.5'
    supportLibraryVersion = '27.1.1'
    // TVirl: play-services-ads, play-services-cast-framework
    //playServicesLibraryVersion = '15.0.1'
    dexmakerVersion = '1.2'
    mockitoVersion = '1.9.5'
    junitVersion = '4.12'
    truthVersion = '0.39'
    robolectricVersion = '3.7.1'
=======
    dexmakerVersion = '2.21.0'
    mockitoVersion = '2.25.0'
    robolectricVersion = '4.3-alpha-2'
>>>>>>> c4808182
    autoValueVersion = '1.6'
    autoServiceVersion = '1.0-rc4'
    checkerframeworkVersion = '2.5.0'
    androidXTestVersion = '1.1.0'
    truthVersion = '0.44'
    modulePrefix = ':'
    if (gradle.ext.has('exoplayerModulePrefix')) {
        modulePrefix += gradle.ext.exoplayerModulePrefix
    }
}<|MERGE_RESOLUTION|>--- conflicted
+++ resolved
@@ -13,34 +13,16 @@
 // limitations under the License.
 project.ext {
     // ExoPlayer version and version code.
-<<<<<<< HEAD
-    releaseVersion = '2.9.5'
-    releaseVersionCode = 2009005
-=======
     releaseVersion = '2.10.0'
     releaseVersionCode = 2010000
->>>>>>> c4808182
     minSdkVersion = 16
     // targetSdkVersion = 28
     // TVirl: do not jump to 28 - don't rush to "no plain text http" yet
     targetSdkVersion = 27
     compileSdkVersion = 28
-<<<<<<< HEAD
-    buildToolsVersion = '28.0.3'
-    testSupportLibraryVersion = '0.5'
-    supportLibraryVersion = '27.1.1'
-    // TVirl: play-services-ads, play-services-cast-framework
-    //playServicesLibraryVersion = '15.0.1'
-    dexmakerVersion = '1.2'
-    mockitoVersion = '1.9.5'
-    junitVersion = '4.12'
-    truthVersion = '0.39'
-    robolectricVersion = '3.7.1'
-=======
     dexmakerVersion = '2.21.0'
     mockitoVersion = '2.25.0'
     robolectricVersion = '4.3-alpha-2'
->>>>>>> c4808182
     autoValueVersion = '1.6'
     autoServiceVersion = '1.0-rc4'
     checkerframeworkVersion = '2.5.0'
