--- conflicted
+++ resolved
@@ -24,14 +24,10 @@
     compileSdkVersion = 27
     buildToolsVersion = '27.0.3'
     testSupportLibraryVersion = '0.5'
-<<<<<<< HEAD
     // supportLibraryVersion = '27.0.0'
     supportLibraryVersion = '27.1.1'
     //playServicesLibraryVersion = '11.4.2'
-=======
-    supportLibraryVersion = '27.0.0'
->>>>>>> d4eb2e5b
-    playServicesLibraryVersion = '12.0.0'
+    playServicesLibraryVersion = '15.0.0'
     dexmakerVersion = '1.2'
     mockitoVersion = '1.9.5'
     junitVersion = '4.12'
