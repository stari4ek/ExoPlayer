// Copyright (C) 2017 The Android Open Source Project
//
// Licensed under the Apache License, Version 2.0 (the "License");
// you may not use this file except in compliance with the License.
// You may obtain a copy of the License at
//
//      http://www.apache.org/licenses/LICENSE-2.0
//
// Unless required by applicable law or agreed to in writing, software
// distributed under the License is distributed on an "AS IS" BASIS,
// WITHOUT WARRANTIES OR CONDITIONS OF ANY KIND, either express or implied.
// See the License for the specific language governing permissions and
// limitations under the License.
project.ext {
    // ExoPlayer version and version code.
    releaseVersion = '2.7.2'
    releaseVersionCode = 2702
    // Important: ExoPlayer specifies a minSdkVersion of 14 because various
    // components provided by the library may be of use on older devices.
    // However, please note that the core media playback functionality provided
    // by the library requires API level 16 or greater.
    minSdkVersion = 14
    targetSdkVersion = 27
    compileSdkVersion = 27
<<<<<<< HEAD
    //buildToolsVersion = '26.0.2'
=======
>>>>>>> aefd948e
    buildToolsVersion = '27.0.3'
    testSupportLibraryVersion = '0.5'
    // supportLibraryVersion = '27.0.0'
    supportLibraryVersion = '27.1.0'
    //playServicesLibraryVersion = '11.4.2'
    playServicesLibraryVersion = '12.0.0'
    dexmakerVersion = '1.2'
    mockitoVersion = '1.9.5'
    junitVersion = '4.12'
    truthVersion = '0.39'
    robolectricVersion = '3.7.1'
    modulePrefix = ':'
    if (gradle.ext.has('exoplayerModulePrefix')) {
        modulePrefix += gradle.ext.exoplayerModulePrefix
    }
}<|MERGE_RESOLUTION|>--- conflicted
+++ resolved
@@ -22,10 +22,6 @@
     minSdkVersion = 14
     targetSdkVersion = 27
     compileSdkVersion = 27
-<<<<<<< HEAD
-    //buildToolsVersion = '26.0.2'
-=======
->>>>>>> aefd948e
     buildToolsVersion = '27.0.3'
     testSupportLibraryVersion = '0.5'
     // supportLibraryVersion = '27.0.0'
