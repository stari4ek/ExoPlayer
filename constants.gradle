--- conflicted
+++ resolved
@@ -15,20 +15,10 @@
     // ExoPlayer version and version code.
     releaseVersion = '2.9.4'
     releaseVersionCode = 2009004
-<<<<<<< HEAD
-    // Important: ExoPlayer specifies a minSdkVersion of 14 because various
-    // components provided by the library may be of use on older devices.
-    // However, please note that the core media playback functionality provided
-    // by the library requires API level 16 or greater.
-    minSdkVersion = 14
+    minSdkVersion = 16
     // targetSdkVersion = 28
-    // compileSdkVersion = 28
     // TVirl: do not jump to 28 - don't rush to "no plain text http" yet
     targetSdkVersion = 27
-=======
-    minSdkVersion = 16
-    targetSdkVersion = 28
->>>>>>> ab67ab1a
     compileSdkVersion = 28
     buildToolsVersion = '28.0.3'
     testSupportLibraryVersion = '0.5'
