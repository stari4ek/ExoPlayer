/*
 * Copyright (C) 2014 The Android Open Source Project
 *
 * Licensed under the Apache License, Version 2.0 (the "License");
 * you may not use this file except in compliance with the License.
 * You may obtain a copy of the License at
 *
 *      http://www.apache.org/licenses/LICENSE-2.0
 *
 * Unless required by applicable law or agreed to in writing, software
 * distributed under the License is distributed on an "AS IS" BASIS,
 * WITHOUT WARRANTIES OR CONDITIONS OF ANY KIND, either express or implied.
 * See the License for the specific language governing permissions and
 * limitations under the License.
 */
package com.google.android.exoplayer.demo.player;

<<<<<<< HEAD
=======
import com.google.android.exoplayer.C;
>>>>>>> 5ca5df0b
import com.google.android.exoplayer.DefaultLoadControl;
import com.google.android.exoplayer.LoadControl;
import com.google.android.exoplayer.MediaCodecAudioTrackRenderer;
import com.google.android.exoplayer.MediaCodecUtil.DecoderQueryException;
import com.google.android.exoplayer.MediaCodecVideoTrackRenderer;
import com.google.android.exoplayer.SampleSource;
import com.google.android.exoplayer.TrackRenderer;
import com.google.android.exoplayer.chunk.ChunkSampleSource;
import com.google.android.exoplayer.chunk.ChunkSource;
import com.google.android.exoplayer.chunk.Format;
import com.google.android.exoplayer.chunk.FormatEvaluator;
import com.google.android.exoplayer.chunk.FormatEvaluator.AdaptiveEvaluator;
import com.google.android.exoplayer.chunk.MultiTrackChunkSource;
import com.google.android.exoplayer.chunk.VideoFormatSelectorUtil;
import com.google.android.exoplayer.dash.DashChunkSource;
import com.google.android.exoplayer.dash.mpd.AdaptationSet;
import com.google.android.exoplayer.dash.mpd.MediaPresentationDescription;
import com.google.android.exoplayer.dash.mpd.MediaPresentationDescriptionParser;
import com.google.android.exoplayer.dash.mpd.Period;
import com.google.android.exoplayer.dash.mpd.Representation;
import com.google.android.exoplayer.dash.mpd.UtcTimingElement;
import com.google.android.exoplayer.dash.mpd.UtcTimingElementResolver;
import com.google.android.exoplayer.dash.mpd.UtcTimingElementResolver.UtcTimingCallback;
import com.google.android.exoplayer.demo.player.DemoPlayer.RendererBuilder;
import com.google.android.exoplayer.demo.player.DemoPlayer.RendererBuilderCallback;
import com.google.android.exoplayer.drm.DrmSessionManager;
import com.google.android.exoplayer.drm.MediaDrmCallback;
import com.google.android.exoplayer.drm.StreamingDrmSessionManager;
import com.google.android.exoplayer.text.TextTrackRenderer;
import com.google.android.exoplayer.text.ttml.TtmlParser;
import com.google.android.exoplayer.text.webvtt.WebvttParser;
import com.google.android.exoplayer.upstream.DataSource;
import com.google.android.exoplayer.upstream.DefaultAllocator;
import com.google.android.exoplayer.upstream.DefaultBandwidthMeter;
import com.google.android.exoplayer.upstream.DefaultUriDataSource;
import com.google.android.exoplayer.upstream.UriDataSource;
import com.google.android.exoplayer.util.ManifestFetcher;
import com.google.android.exoplayer.util.ManifestFetcher.ManifestCallback;
import com.google.android.exoplayer.util.Util;

import android.annotation.TargetApi;
import android.content.Context;
import android.media.MediaCodec;
import android.media.UnsupportedSchemeException;
import android.os.Handler;
import android.util.Log;
import android.util.Pair;
import android.widget.TextView;

import java.io.IOException;
import java.util.ArrayList;
import java.util.List;

/**
 * A {@link RendererBuilder} for DASH.
 */
public class DashRendererBuilder implements RendererBuilder,
    ManifestCallback<MediaPresentationDescription>, UtcTimingCallback {

  private static final String TAG = "DashRendererBuilder";

  private static final int BUFFER_SEGMENT_SIZE = 64 * 1024;
  private static final int VIDEO_BUFFER_SEGMENTS = 200;
  private static final int AUDIO_BUFFER_SEGMENTS = 60;
  private static final int TEXT_BUFFER_SEGMENTS = 2;
  private static final int LIVE_EDGE_LATENCY_MS = 30000;

  private static final int SECURITY_LEVEL_UNKNOWN = -1;
  private static final int SECURITY_LEVEL_1 = 1;
  private static final int SECURITY_LEVEL_3 = 3;

  /**
   * Passthrough audio formats (encodings) in order of decreasing priority.
   */
  private static final int[] PASSTHROUGH_ENCODINGS_PRIORITY =
      new int[] {C.ENCODING_E_AC3, C.ENCODING_AC3};
  /**
   * Passthrough audio codecs corresponding to the encodings in
   * {@link #PASSTHROUGH_ENCODINGS_PRIORITY}.
   */
  private static final String[] PASSTHROUGH_CODECS_PRIORITY =
      new String[] {"ec-3", "ac-3"};

  private final Context context;
  private final String userAgent;
  private final String url;
  private final MediaDrmCallback drmCallback;
  private final TextView debugTextView;

  private DemoPlayer player;
  private RendererBuilderCallback callback;
  private ManifestFetcher<MediaPresentationDescription> manifestFetcher;
  private UriDataSource manifestDataSource;

  private MediaPresentationDescription manifest;
  private long elapsedRealtimeOffset;

<<<<<<< HEAD
  public DashRendererBuilder(String userAgent, String url, String contentId,
      MediaDrmCallback drmCallback, TextView debugTextView) {
=======
  public DashRendererBuilder(Context context, String userAgent, String url,
      MediaDrmCallback drmCallback, TextView debugTextView, AudioCapabilities audioCapabilities) {
    this.context = context;
>>>>>>> 5ca5df0b
    this.userAgent = userAgent;
    this.url = url;
    this.drmCallback = drmCallback;
    this.debugTextView = debugTextView;
  }

  @Override
  public void buildRenderers(DemoPlayer player, RendererBuilderCallback callback) {
    this.player = player;
    this.callback = callback;
    MediaPresentationDescriptionParser parser = new MediaPresentationDescriptionParser();
    manifestDataSource = new DefaultUriDataSource(userAgent, null);
    manifestFetcher = new ManifestFetcher<MediaPresentationDescription>(url, manifestDataSource,
        parser);
    manifestFetcher.singleLoad(player.getMainHandler().getLooper(), this);
  }

  @Override
  public void onSingleManifest(MediaPresentationDescription manifest) {
    this.manifest = manifest;
    if (manifest.dynamic && manifest.utcTiming != null) {
      UtcTimingElementResolver.resolveTimingElement(manifestDataSource, manifest.utcTiming,
          manifestFetcher.getManifestLoadTimestamp(), this);
    } else {
      buildRenderers();
    }
  }

  @Override
  public void onSingleManifestError(IOException e) {
    callback.onRenderersError(e);
  }

  @Override
  public void onTimestampResolved(UtcTimingElement utcTiming, long elapsedRealtimeOffset) {
    this.elapsedRealtimeOffset = elapsedRealtimeOffset;
    buildRenderers();
  }

  @Override
  public void onTimestampError(UtcTimingElement utcTiming, IOException e) {
    Log.e(TAG, "Failed to resolve UtcTiming element [" + utcTiming + "]", e);
    // Be optimistic and continue in the hope that the device clock is correct.
    buildRenderers();
  }

  private void buildRenderers() {
    Period period = manifest.periods.get(0);
    Handler mainHandler = player.getMainHandler();
    LoadControl loadControl = new DefaultLoadControl(new DefaultAllocator(BUFFER_SEGMENT_SIZE));
    DefaultBandwidthMeter bandwidthMeter = new DefaultBandwidthMeter(mainHandler, player);

    boolean hasContentProtection = false;
    int videoAdaptationSetIndex = period.getAdaptationSetIndex(AdaptationSet.TYPE_VIDEO);
    int audioAdaptationSetIndex = period.getAdaptationSetIndex(AdaptationSet.TYPE_AUDIO);
    AdaptationSet videoAdaptationSet = null;
    AdaptationSet audioAdaptationSet = null;
    if (videoAdaptationSetIndex != -1) {
      videoAdaptationSet = period.adaptationSets.get(videoAdaptationSetIndex);
      hasContentProtection |= videoAdaptationSet.hasContentProtection();
    }
    if (audioAdaptationSetIndex != -1) {
      audioAdaptationSet = period.adaptationSets.get(audioAdaptationSetIndex);
      hasContentProtection |= audioAdaptationSet.hasContentProtection();
    }

    // Fail if we have neither video or audio.
    if (videoAdaptationSet == null && audioAdaptationSet == null) {
      callback.onRenderersError(new IllegalStateException("No video or audio adaptation sets"));
      return;
    }

    // Check drm support if necessary.
    boolean filterHdContent = false;
    DrmSessionManager drmSessionManager = null;
    if (hasContentProtection) {
      if (Util.SDK_INT < 18) {
        callback.onRenderersError(
            new UnsupportedDrmException(UnsupportedDrmException.REASON_NO_DRM));
        return;
      }
      try {
        Pair<DrmSessionManager, Boolean> drmSessionManagerData =
            V18Compat.getDrmSessionManagerData(player, drmCallback);
        drmSessionManager = drmSessionManagerData.first;
        // HD streams require L1 security.
        filterHdContent = videoAdaptationSet != null && videoAdaptationSet.hasContentProtection()
            && !drmSessionManagerData.second;
      } catch (UnsupportedDrmException e) {
        callback.onRenderersError(e);
        return;
      }
    }

    // Determine which video representations we should use for playback.
    int[] videoRepresentationIndices = null;
    if (videoAdaptationSet != null) {
      try {
        videoRepresentationIndices = VideoFormatSelectorUtil.selectVideoFormatsForDefaultDisplay(
            context, videoAdaptationSet.representations, null, filterHdContent);
      } catch (DecoderQueryException e) {
        callback.onRenderersError(e);
        return;
      }
    }

    // Build the video renderer.
    final MediaCodecVideoTrackRenderer videoRenderer;
    final TrackRenderer debugRenderer;
    if (videoRepresentationIndices == null || videoRepresentationIndices.length == 0) {
      videoRenderer = null;
      debugRenderer = null;
    } else {
      DataSource videoDataSource = new DefaultUriDataSource(userAgent, bandwidthMeter);
      ChunkSource videoChunkSource = new DashChunkSource(manifestFetcher, videoAdaptationSetIndex,
          videoRepresentationIndices, videoDataSource, new AdaptiveEvaluator(bandwidthMeter),
          LIVE_EDGE_LATENCY_MS, elapsedRealtimeOffset);
      ChunkSampleSource videoSampleSource = new ChunkSampleSource(videoChunkSource, loadControl,
          VIDEO_BUFFER_SEGMENTS * BUFFER_SEGMENT_SIZE, true, mainHandler, player,
          DemoPlayer.TYPE_VIDEO);
      videoRenderer = new MediaCodecVideoTrackRenderer(videoSampleSource, drmSessionManager, true,
          MediaCodec.VIDEO_SCALING_MODE_SCALE_TO_FIT, 5000, null, mainHandler, player, 50);
      debugRenderer = debugTextView != null
          ? new DebugTrackRenderer(debugTextView, player, videoRenderer) : null;
    }

    // Build the audio chunk sources.
    List<ChunkSource> audioChunkSourceList = new ArrayList<ChunkSource>();
    List<String> audioTrackNameList = new ArrayList<String>();
    if (audioAdaptationSet != null) {
      DataSource audioDataSource = new DefaultUriDataSource(userAgent, bandwidthMeter);
      FormatEvaluator audioEvaluator = new FormatEvaluator.FixedEvaluator();
      List<Representation> audioRepresentations = audioAdaptationSet.representations;
      List<String> codecs = new ArrayList<String>();
      for (int i = 0; i < audioRepresentations.size(); i++) {
        Format format = audioRepresentations.get(i).format;
        audioTrackNameList.add(format.id + " (" + format.numChannels + "ch, " +
            format.audioSamplingRate + "Hz)");
        audioChunkSourceList.add(new DashChunkSource(manifestFetcher, audioAdaptationSetIndex,
            new int[] {i}, audioDataSource, audioEvaluator, LIVE_EDGE_LATENCY_MS,
            elapsedRealtimeOffset));
        codecs.add(format.codecs);
      }

      if (audioCapabilities != null) {
        // If there are any passthrough audio encodings available, select the highest priority
        // supported format (e.g. E-AC-3) and remove other tracks.
        for (int i = 0; i < PASSTHROUGH_CODECS_PRIORITY.length; i++) {
          String codec = PASSTHROUGH_CODECS_PRIORITY[i];
          int encoding = PASSTHROUGH_ENCODINGS_PRIORITY[i];
          if (codecs.indexOf(codec) == -1 || !audioCapabilities.supportsEncoding(encoding)) {
            continue;
          }

          for (int j = audioRepresentations.size() - 1; j >= 0; j--) {
            if (!audioRepresentations.get(j).format.codecs.equals(codec)) {
              audioTrackNameList.remove(j);
              audioChunkSourceList.remove(j);
            }
          }
          break;
        }
      }
    }

    // Build the audio renderer.
    final String[] audioTrackNames;
    final MultiTrackChunkSource audioChunkSource;
    final TrackRenderer audioRenderer;
    if (audioChunkSourceList.isEmpty()) {
      audioTrackNames = null;
      audioChunkSource = null;
      audioRenderer = null;
    } else {
      audioTrackNames = new String[audioTrackNameList.size()];
      audioTrackNameList.toArray(audioTrackNames);
      audioChunkSource = new MultiTrackChunkSource(audioChunkSourceList);
      SampleSource audioSampleSource = new ChunkSampleSource(audioChunkSource, loadControl,
          AUDIO_BUFFER_SEGMENTS * BUFFER_SEGMENT_SIZE, true, mainHandler, player,
          DemoPlayer.TYPE_AUDIO);
      audioRenderer = new MediaCodecAudioTrackRenderer(audioSampleSource, drmSessionManager, true,
          mainHandler, player);
    }

    // Build the text chunk sources.
    DataSource textDataSource = new DefaultUriDataSource(userAgent, bandwidthMeter);
    FormatEvaluator textEvaluator = new FormatEvaluator.FixedEvaluator();
    List<ChunkSource> textChunkSourceList = new ArrayList<ChunkSource>();
    List<String> textTrackNameList = new ArrayList<String>();
    for (int i = 0; i < period.adaptationSets.size(); i++) {
      AdaptationSet adaptationSet = period.adaptationSets.get(i);
      if (adaptationSet.type == AdaptationSet.TYPE_TEXT) {
        List<Representation> representations = adaptationSet.representations;
        for (int j = 0; j < representations.size(); j++) {
          Representation representation = representations.get(j);
          textTrackNameList.add(representation.format.id);
          textChunkSourceList.add(new DashChunkSource(manifestFetcher, i, new int[] {j},
              textDataSource, textEvaluator, LIVE_EDGE_LATENCY_MS, elapsedRealtimeOffset));
        }
      }
    }

    // Build the text renderers
    final String[] textTrackNames;
    final MultiTrackChunkSource textChunkSource;
    final TrackRenderer textRenderer;
    if (textChunkSourceList.isEmpty()) {
      textTrackNames = null;
      textChunkSource = null;
      textRenderer = null;
    } else {
      textTrackNames = new String[textTrackNameList.size()];
      textTrackNameList.toArray(textTrackNames);
      textChunkSource = new MultiTrackChunkSource(textChunkSourceList);
      SampleSource textSampleSource = new ChunkSampleSource(textChunkSource, loadControl,
          TEXT_BUFFER_SEGMENTS * BUFFER_SEGMENT_SIZE, true, mainHandler, player,
          DemoPlayer.TYPE_TEXT);
      textRenderer = new TextTrackRenderer(textSampleSource, player, mainHandler.getLooper(),
          new TtmlParser(), new WebvttParser());
    }

    // Invoke the callback.
    String[][] trackNames = new String[DemoPlayer.RENDERER_COUNT][];
    trackNames[DemoPlayer.TYPE_AUDIO] = audioTrackNames;
    trackNames[DemoPlayer.TYPE_TEXT] = textTrackNames;

    MultiTrackChunkSource[] multiTrackChunkSources =
        new MultiTrackChunkSource[DemoPlayer.RENDERER_COUNT];
    multiTrackChunkSources[DemoPlayer.TYPE_AUDIO] = audioChunkSource;
    multiTrackChunkSources[DemoPlayer.TYPE_TEXT] = textChunkSource;

    TrackRenderer[] renderers = new TrackRenderer[DemoPlayer.RENDERER_COUNT];
    renderers[DemoPlayer.TYPE_VIDEO] = videoRenderer;
    renderers[DemoPlayer.TYPE_AUDIO] = audioRenderer;
    renderers[DemoPlayer.TYPE_TEXT] = textRenderer;
    renderers[DemoPlayer.TYPE_DEBUG] = debugRenderer;
    callback.onRenderers(trackNames, multiTrackChunkSources, renderers);
  }

  @TargetApi(18)
  private static class V18Compat {

    public static Pair<DrmSessionManager, Boolean> getDrmSessionManagerData(DemoPlayer player,
        MediaDrmCallback drmCallback) throws UnsupportedDrmException {
      try {
        StreamingDrmSessionManager streamingDrmSessionManager =
            StreamingDrmSessionManager.newWidevineInstance(player.getPlaybackLooper(), drmCallback,
            null, player.getMainHandler(), player);
        return Pair.create((DrmSessionManager) streamingDrmSessionManager,
            getWidevineSecurityLevel(streamingDrmSessionManager) == SECURITY_LEVEL_1);
      } catch (UnsupportedSchemeException e) {
        throw new UnsupportedDrmException(UnsupportedDrmException.REASON_UNSUPPORTED_SCHEME);
      } catch (Exception e) {
        throw new UnsupportedDrmException(UnsupportedDrmException.REASON_UNKNOWN, e);
      }
    }

    private static int getWidevineSecurityLevel(StreamingDrmSessionManager sessionManager) {
      String securityLevelProperty = sessionManager.getPropertyString("securityLevel");
      return securityLevelProperty.equals("L1") ? SECURITY_LEVEL_1 : securityLevelProperty
          .equals("L3") ? SECURITY_LEVEL_3 : SECURITY_LEVEL_UNKNOWN;
    }

  }

}<|MERGE_RESOLUTION|>--- conflicted
+++ resolved
@@ -15,10 +15,7 @@
  */
 package com.google.android.exoplayer.demo.player;
 
-<<<<<<< HEAD
-=======
 import com.google.android.exoplayer.C;
->>>>>>> 5ca5df0b
 import com.google.android.exoplayer.DefaultLoadControl;
 import com.google.android.exoplayer.LoadControl;
 import com.google.android.exoplayer.MediaCodecAudioTrackRenderer;
@@ -26,6 +23,7 @@
 import com.google.android.exoplayer.MediaCodecVideoTrackRenderer;
 import com.google.android.exoplayer.SampleSource;
 import com.google.android.exoplayer.TrackRenderer;
+import com.google.android.exoplayer.audio.AudioCapabilities;
 import com.google.android.exoplayer.chunk.ChunkSampleSource;
 import com.google.android.exoplayer.chunk.ChunkSource;
 import com.google.android.exoplayer.chunk.Format;
@@ -107,6 +105,7 @@
   private final String url;
   private final MediaDrmCallback drmCallback;
   private final TextView debugTextView;
+  private final AudioCapabilities audioCapabilities;
 
   private DemoPlayer player;
   private RendererBuilderCallback callback;
@@ -116,18 +115,14 @@
   private MediaPresentationDescription manifest;
   private long elapsedRealtimeOffset;
 
-<<<<<<< HEAD
-  public DashRendererBuilder(String userAgent, String url, String contentId,
-      MediaDrmCallback drmCallback, TextView debugTextView) {
-=======
   public DashRendererBuilder(Context context, String userAgent, String url,
       MediaDrmCallback drmCallback, TextView debugTextView, AudioCapabilities audioCapabilities) {
     this.context = context;
->>>>>>> 5ca5df0b
     this.userAgent = userAgent;
     this.url = url;
     this.drmCallback = drmCallback;
     this.debugTextView = debugTextView;
+    this.audioCapabilities = audioCapabilities;
   }
 
   @Override
